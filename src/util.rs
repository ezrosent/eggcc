--- conflicted
+++ resolved
@@ -9,7 +9,6 @@
 use graphviz_rust::exec;
 use graphviz_rust::printer::PrinterContext;
 use std::fmt::Debug;
-use std::io::Read;
 use std::{
     ffi::OsStr,
     fmt::{Display, Formatter},
@@ -160,7 +159,7 @@
 pub enum RunType {
     /// Do nothing to the input bril program besides parse it.
     /// Output the original program.
-    Parse,
+    Nothing,
     /// Convert the input bril program to the tree encoding, optimize the program
     /// using egglog, and output the resulting bril program.
     /// The default way to run this tool.
@@ -198,13 +197,8 @@
     OptimizeDirectJumps,
     /// Convert the original program to a RVSDG and then to a CFG, outputting one SVG per function.
     RvsdgToCfg,
-<<<<<<< HEAD
-    /// Convert Rust to bril
-    RustToBril,
-=======
     /// Converts to an executable using brilift
     CompileBrilift,
->>>>>>> 43e4112d
 }
 
 impl Display for RunType {
@@ -218,7 +212,7 @@
     /// that can be interpreted.
     pub fn produces_interpretable(&self) -> bool {
         match self {
-            RunType::Parse => true,
+            RunType::Nothing => true,
             RunType::Optimize => true,
             RunType::RvsdgConversion => false,
             RunType::RvsdgRoundTrip => true,
@@ -233,11 +227,7 @@
             RunType::DagOptimize => true,
             RunType::Egglog => true,
             RunType::CheckTreeIdentical => false,
-<<<<<<< HEAD
-            RunType::RustToBril => true,
-=======
             RunType::CompileBrilift => true,
->>>>>>> 43e4112d
         }
     }
 }
@@ -252,15 +242,14 @@
 #[derive(Clone)]
 pub enum TestProgram {
     Prog(ProgWithArguments),
-    BrilFile(PathBuf),
-    RustFile(PathBuf),
+    File(PathBuf),
 }
 
 impl TestProgram {
     pub fn read_program(self) -> ProgWithArguments {
         match self {
             TestProgram::Prog(prog) => prog,
-            TestProgram::BrilFile(path) => {
+            TestProgram::File(path) => {
                 let program_read = std::fs::read_to_string(path.clone()).unwrap();
                 let args = Optimizer::parse_bril_args(&program_read);
                 let program = Optimizer::parse_bril(&program_read).unwrap();
@@ -270,21 +259,6 @@
                     program,
                     name,
                     args,
-                }
-            }
-            TestProgram::RustFile(path) => {
-                let mut src = String::new();
-                let mut file = std::fs::File::open(path.clone()).unwrap();
-
-                file.read_to_string(&mut src).unwrap();
-                let syntax = syn::parse_file(&src).unwrap();
-                let name = path.display().to_string();
-                let program = rs2bril::from_file_to_program(syntax, false, Some(name.clone()));
-
-                ProgWithArguments {
-                    program,
-                    name,
-                    args: vec![],
                 }
             }
         }
@@ -416,7 +390,7 @@
         };
 
         let (visualizations, interpretable_out) = match self.test_type {
-            RunType::Parse => (
+            RunType::Nothing => (
                 vec![],
                 Some(Interpretable::Bril(self.prog_with_args.program.clone())),
             ),
@@ -589,21 +563,7 @@
                     Some(Interpretable::Bril(bril)),
                 )
             }
-<<<<<<< HEAD
-            RunType::RustToBril => {
-                let bril = &self.prog_with_args.program;
-                (
-                    vec![Visualization {
-                        result: bril.to_string(),
-                        file_extension: ".bril".to_string(),
-                        name: self.prog_with_args.name.clone(),
-                    }],
-                    Some(Interpretable::Bril(bril.clone())),
-                )
-            }
-=======
             RunType::CompileBrilift => self.run_brilift(),
->>>>>>> 43e4112d
         };
 
         let result_interpreted = if !self.interp {
