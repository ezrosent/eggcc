--- conflicted
+++ resolved
@@ -583,11 +583,7 @@
             }
             RunType::Egglog => {
                 let rvsdg = Optimizer::program_to_rvsdg(&self.prog_with_args.program)?;
-<<<<<<< HEAD
-                let tree = rvsdg.to_dag_encoding().add_context();
-=======
                 let tree = rvsdg.to_dag_encoding(true);
->>>>>>> c3951c15
                 let egglog = build_program(&tree);
                 (
                     vec![Visualization {
