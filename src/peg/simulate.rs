--- conflicted
+++ resolved
@@ -125,13 +125,11 @@
                         ValueOps::Lt => {
                             Some(Literal::Bool(int(xs[0].clone()) < int(xs[1].clone())))
                         }
-<<<<<<< HEAD
                         ValueOps::And => {
                             Some(Literal::Bool(bool(xs[0].clone()) && bool(xs[1].clone())))
-=======
+                        }
                         ValueOps::Eq => {
                             Some(Literal::Bool(int(xs[0].clone()) == int(xs[1].clone())))
->>>>>>> 76704b62
                         }
                         op => todo!("implement {op}"),
                     }
