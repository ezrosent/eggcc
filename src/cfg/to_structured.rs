--- conflicted
+++ resolved
@@ -67,7 +67,7 @@
         if self.is_loop_header(node) {
             self.context.push(Context {
                 enclosing: ContainingHistory::LoopWithLabel(self.name(node)),
-                fallthrough: Some(self.name(node)),
+                fallthrough: None,
             });
             let body = StructuredBlock::Loop(Box::new(self.code_for_node(node)));
             self.context.pop();
@@ -101,9 +101,11 @@
             .graph
             .edges_directed(node, petgraph::Direction::Outgoing)
             .collect::<Vec<_>>();
-<<<<<<< HEAD
-        assert!(!edges.is_empty(), "only exit nodes should have empty edges");
-
+        assert!(
+            !edges.is_empty(),
+            "edges should not be empty for non-exit block {:?}",
+            self.name(node)
+        );
         match merge_nodes.as_slice() {
             [] => {
                 let first = StructuredBlock::Basic(Box::new(self.cfg.graph[node].clone()));
@@ -111,7 +113,7 @@
                     [] => {
                         panic!("handled above");
                     }
-                    // Unconditional
+                    // Unconditionally jumps to out
                     [out] => self.do_branch(out),
                     [branch1, branch2] => {
                         if let (
@@ -134,74 +136,25 @@
                                 enclosing: ContainingHistory::ThenBranch,
                                 fallthrough: None,
                             });
-                            let then_block = self.do_branch(if *val1 { branch1 } else { branch2 });
-                            let else_block = self.do_branch(if !*val1 { branch1 } else { branch2 });
+                            let then_block = self
+                                .do_branch(if *val1 { branch1 } else { branch2 })
+                                .unwrap();
+                            let else_block = self
+                                .do_branch(if !*val1 { branch1 } else { branch2 })
+                                .unwrap();
                             self.context.pop();
                             Some(StructuredBlock::Ite(
                                 arg1.to_string(),
-                                Box::new(then_block.unwrap()),
-                                Box::new(else_block.unwrap()),
+                                Box::new(then_block),
+                                Box::new(else_block),
                             ))
                         } else {
                             panic!(
-                                "Expected two conditional branches. Got {:?} and {:?}",
-                                branch1, branch2
+                                "Expected two conditional branches for node {}. Got {:?} and {:?}",
+                                self.name(node),
+                                branch1,
+                                branch2
                             );
-=======
-        assert!(
-            !edges.is_empty(),
-            "edges should not be empty for non-exit block {:?}",
-            self.name(node)
-        );
-        match merge_nodes.as_slice() {
-            [] => {
-                StructuredBlock::Sequence(vec![
-                    StructuredBlock::Basic(Box::new(self.cfg.graph[node].clone())),
-                    match edges.as_slice() {
-                        [] => {
-                            panic!("handled above");
-                        }
-                        // Unconditionally jumps to out
-                        [out] => self.do_branch(out),
-                        [branch1, branch2] => {
-                            if let (
-                                Branch {
-                                    op:
-                                        BranchOp::Cond {
-                                            val: val1,
-                                            arg: arg1,
-                                        },
-                                    ..
-                                },
-                                Branch {
-                                    op: BranchOp::Cond { val: val2, .. },
-                                    ..
-                                },
-                            ) = (branch1.weight(), branch2.weight())
-                            {
-                                assert!(val1 != val2);
-                                self.context.push(ContainingHistory::ThenBranch);
-                                let then_block =
-                                    self.do_branch(if *val1 { branch1 } else { branch2 });
-                                let else_block =
-                                    self.do_branch(if !*val1 { branch1 } else { branch2 });
-                                self.context.pop();
-                                StructuredBlock::Ite(
-                                    arg1.to_string(),
-                                    Box::new(then_block),
-                                    Box::new(else_block),
-                                )
-                            } else {
-                                panic!(
-                                    "Expected two conditional branches for node {}. Got {:?} and {:?}",
-                                    self.name(node),
-                                    branch1, branch2
-                                );
-                            }
-                        }
-                        _ => {
-                            panic!("Expected at most two outgoing edges. Got {:?}", edges);
->>>>>>> 18cec498
                         }
                     }
                     _ => {
@@ -217,12 +170,14 @@
             [first, ..] => {
                 self.context.push(Context {
                     enclosing: ContainingHistory::BlockFollowedBy(self.name(*first)),
-                    fallthrough: Some(self.name(*first)),
+                    fallthrough: None,
                 });
                 let rest = self.node_within(node, merge_nodes[1..].to_vec());
                 self.context.pop();
-                let v = vec![StructuredBlock::Block(Box::new(rest)), self.do_tree(*first)];
-                StructuredBlock::Sequence(v)
+                StructuredBlock::Sequence(vec![
+                    StructuredBlock::Block(Box::new(rest)),
+                    self.do_tree(*first),
+                ])
             }
         }
     }
@@ -242,38 +197,20 @@
                 }
             }
         } else if self.is_backward_edge(source, target) || self.is_merge_node(target) {
-<<<<<<< HEAD
-            let index = self.context_index(self.cfg.graph[target].name.clone());
-            // Optimization: If target label immediately follows the hole in context, omit the Br
-            assert!(!self.context.is_empty(), "context should not be empty");
-            let top_context = self.context.last().unwrap();
-
-            let target_label = self.name(target);
-            if let Some(true) = top_context
-                .fallthrough
-                .as_ref()
-                .map(|fallthrough_label| fallthrough_label == &target_label)
-            {
-                None
-            } else {
-                Some(StructuredBlock::Break(index))
-            }
-=======
             self.break_out_to(self.cfg.graph[target].name.clone())
->>>>>>> 18cec498
         } else {
             Some(self.do_tree(target))
         }
     }
 
-    fn break_out_to(&self, target: BlockName) -> StructuredBlock {
+    fn break_out_to(&self, target: BlockName) -> Option<StructuredBlock> {
         for (index, context) in self.context.iter().rev().enumerate() {
             match &context.enclosing {
                 ContainingHistory::ThenBranch => {}
                 ContainingHistory::LoopWithLabel(label)
                 | ContainingHistory::BlockFollowedBy(label) => {
                     if label == &target {
-                        return StructuredBlock::Break(index);
+                        return Some(StructuredBlock::Break(index));
                     }
                 }
             }
