--- conflicted
+++ resolved
@@ -49,19 +49,11 @@
             });
 
         // now do the exit at the end
-<<<<<<< HEAD
         if self.exit != self.entry {
-            func.instrs.push(Code::Label {
-                label: format!("{}", self.graph[self.exit].name),
-                pos: None,
-            });
+            self.push_label(&mut func, self.exit);
+
             self.node_to_bril(self.exit, &mut func);
         }
-=======
-        self.push_label(&mut func, self.exit);
-
-        self.node_to_bril(self.exit, &mut func);
->>>>>>> d6224774
 
         func
     }
