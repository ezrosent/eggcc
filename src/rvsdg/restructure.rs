--- conflicted
+++ resolved
@@ -10,12 +10,8 @@
 };
 
 use crate::cfg::{
-<<<<<<< HEAD
-    Annotation, BasicBlock, BlockName, Branch, BranchOp, CfgFunction, CondVal, Identifier, NodeSet,
-=======
     Annotation, BasicBlock, BlockName, Branch, BranchOp, CondVal, Identifier, NodeSet,
     SwitchCfgFunction,
->>>>>>> 5ce4bad7
 };
 
 fn node_set(nodes: impl IntoIterator<Item = NodeIndex>) -> NodeSet {
@@ -41,11 +37,7 @@
     }
 }
 
-<<<<<<< HEAD
-impl CfgFunction {
-=======
 impl SwitchCfgFunction {
->>>>>>> 5ce4bad7
     fn fresh_block(&mut self) -> NodeIndex {
         let placeholder = self.graph.node_count();
         self.graph
