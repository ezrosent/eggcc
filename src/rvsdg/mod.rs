#![allow(dead_code)] // TODO: remove this once wired in
//! Convert bril programs to RVSDGs.
//!
//! Bril functions are written in terms of basic blocks and jumps/gotos. RVSDGs
//! only support intra-function control flow in the form of switch statements
//! and do-while loops (gamma and theta nodes, respectively). Transforming the
//! native Bril representation to RVSDGs requires the following steps:
//!
//! * Parse to CFG: read the bril program into a graph data-structure where
//! basic blocks are nodes and edges are jumps. (This happens in the `cfg`
//! module).
//!
//! * Restructure the CFG: Bril programs support irreducible CFGs, but the CFGs
//! corresponding to RVSDGs are all reducible. Before we convert the CFG to an
//! RVSDG, we must convert the unstructured CFG to a structured one.
//!
//! * RVSDG conversion: Once we have a structured CFG we can convert the
//! program (still written in terms of gotos) to the structured format for
//! RVSDGs. Part of this conversion process is the discovery of what the
//! "inputs" and "outputs" are for different RVSDG nodes; the main subroutine we
//! use there is a live variable analysis.
//!
//! # References
//!
//! * ["RVSDG: An Intermediate Representation for Optimizing Compilers"](https://arxiv.org/abs/1912.05036)
//! by Reissmann, Meyer, Bahmann, and Själander
//! * ["Perfect Reconstructability of Control Flow from Demand Dependence Graphs"](https://dl.acm.org/doi/10.1145/2693261)
//! by Bahmann, Reissmann,  Jahre, and Meyer
//!
//! In addition to those papers, the Jamey Sharp's
//! [optir](https://github.com/jameysharp/optir) project is a major inspiration.
pub(crate) mod from_cfg;
pub(crate) mod live_variables;
pub(crate) mod restructure;
pub(crate) mod rvsdg2svg;

use std::fmt;

use bril_rs::{ConstOps, Literal, Type, ValueOps};
use ordered_float::OrderedFloat;
use thiserror::Error;

use crate::{
    cfg::{CfgProgram, Identifier},
    EggCCError,
};

use self::from_cfg::cfg_func_to_rvsdg;

#[cfg(test)]
mod tests;

/// Errors from the rvsdg module.
#[derive(Debug, Error)]
pub enum RvsdgError {
    #[error("Unsupported operation: {op:?}, {pos:?}")]
    UnsupportedOperation {
        op: bril_rs::ValueOps,
        pos: Option<bril_rs::Position>,
    },

    #[error("Unsupported effect: {op:?}, {pos:?}")]
    UnsupportedEffect {
        op: bril_rs::EffectOps,
        pos: Option<bril_rs::Position>,
    },

    #[error("Scope error: undefined id {id:?}, {pos:?}")]
    UndefinedId {
        id: Identifier,
        pos: Option<bril_rs::Position>,
    },

    // NB: We should  be able to suppor these patterns, but it might be better
    // to desugar them away as part of the CFG parsing step.
    #[error("Multiple branches from loop tail to head ({pos:?})")]
    UnsupportedLoopTail { pos: Option<bril_rs::Position> },
}

pub(crate) type Result<T = ()> = std::result::Result<T, RvsdgError>;

#[derive(Debug)]
pub(crate) enum Annotation {
    AssignCond { dst: Identifier, cond: u32 },
    AssignRet { src: Identifier },
}

pub(crate) type Id = usize;

#[derive(Debug, PartialEq)]
pub(crate) enum Expr<Op> {
    Op(ValueOps, Vec<Op>),
    Call(Identifier, Vec<Op>),
    Const(ConstOps, Type, Literal),
}

#[derive(Copy, Clone, PartialEq, Eq, Hash, Debug)]
pub(crate) enum Operand {
    /// A reference to an argument in the enclosing region.
    Arg(usize),
    /// Another node in the RVSDG.
    Id(Id),
    /// Project a single output from a multi-output region.
    Project(usize, Id),
}

#[derive(Debug)]
pub(crate) enum RvsdgBody {
    PureOp(Expr<Operand>),
    Gamma {
        pred: Operand,
        inputs: Vec<Operand>,
        outputs: Vec<Vec<Operand>>,
    },
    Theta {
        pred: Operand,
        inputs: Vec<Operand>,
        outputs: Vec<Operand>,
    },
}

/// Represents a single function as an RVSDG.
/// The function has arguments, a result, and nodes.
/// The nodes are stored in a vector, and variants of RvsdgBody refer
/// to nodes by their index in the vector.
pub struct RvsdgFunction {
    /// The number of input arguments to the function.
    pub(crate) n_args: usize,
    /// The backing heap for Rvsdg node ids within this function.
    pub(crate) nodes: Vec<RvsdgBody>,
    /// The (optional) result pointing into this function.
    ///
    /// NB: until effects are supported, the only way to ensure a computation is
    /// marked as used is to populate a result of some kind.
    pub(crate) result: Option<Operand>,
}

impl fmt::Debug for RvsdgFunction {
    fn fmt(&self, f: &mut fmt::Formatter<'_>) -> fmt::Result {
        f.debug_struct("RvsdgFunction")
            .field("n_args", &self.n_args)
            .field("result", &self.result);
        let mut map = f.debug_map();
        for (i, node) in self.nodes.iter().enumerate() {
            map.entry(&i, node);
        }
        map.finish()?;
        write!(f, "}}")
    }
}

<<<<<<< HEAD
impl RvsdgFunction {
    fn expr_to_egglog_expr(&self, expr: &Expr) -> egglog::ast::Expr {
        use egglog::ast::{Expr::*, Literal::*};
        let f = |operands: &Vec<Operand>| {
            operands
                .iter()
                .map(|op| self.operand_to_egglog_expr(op))
                .collect()
        };
        fn from_ty(ty: &Type) -> egglog::ast::Expr {
            match ty {
                Type::Int => Call("IntT".into(), vec![]),
                Type::Bool => Call("BoolT".into(), vec![]),
                Type::Float => Call("FloatT".into(), vec![]),
                Type::Char => Call("CharT".into(), vec![]),
                Type::Pointer(ty) => Call("PointerT".into(), vec![from_ty(ty.as_ref())]),
            }
        }
        match expr {
            Expr::Op(op, operands) => Call(op.to_string().into(), f(operands)),
            Expr::Call(ident, operands) => Call(ident.to_string().into(), f(operands)),
            Expr::Const(ConstOps::Const, ty, lit) => {
                let lit = match (ty, lit) {
                    (Type::Int, Literal::Int(n)) => Call("Num".into(), vec![Lit(Int(*n))]),
                    (Type::Bool, Literal::Bool(b)) => {
                        Call("Bool".into(), vec![Lit(Int(*b as i64))])
                    }
                    (Type::Float, Literal::Float(f)) => Call(
                        "Float".into(),
                        vec![Lit(F64(OrderedFloat::<f64>::from(*f)))],
                    ),
                    (Type::Char, Literal::Char(c)) => {
                        Call("Char".into(), vec![Lit(String(c.to_string().into()))])
                    }
                    (Type::Pointer(ty), Literal::Int(p)) => {
                        Call("Ptr".into(), vec![from_ty(ty.as_ref()), Lit(Int(*p))])
                    }
                    _ => panic!("type mismatch"),
                };
                Call(
                    "Const".into(),
                    vec![Call("const".into(), vec![]), from_ty(ty), lit],
                )
            }
        }
    }

    fn body_to_egglog_expr(&self, body: &RvsdgBody) -> egglog::ast::Expr {
        use egglog::ast::Expr::*;
        match body {
            RvsdgBody::PureOp(expr) => self.expr_to_egglog_expr(expr),
            RvsdgBody::Gamma {
                pred,
                inputs,
                outputs,
            } => {
                let pred = self.operand_to_egglog_expr(pred);
                let inputs = inputs
                    .iter()
                    .map(|input| self.operand_to_egglog_expr(input));
                let inputs = Call("vec-of".into(), inputs.collect());
                let outputs = outputs.iter().map(|region| {
                    let region = region
                        .iter()
                        .map(|output| self.operand_to_egglog_expr(output));
                    Call("vec-of".into(), region.collect())
                });
                let outputs = Call("vec-of".into(), outputs.collect());
                Call("Gamma".into(), vec![pred, inputs, outputs])
            }
            RvsdgBody::Theta {
                pred,
                inputs,
                outputs,
            } => {
                let pred = self.operand_to_egglog_expr(pred);
                let inputs = inputs
                    .iter()
                    .map(|input| self.operand_to_egglog_expr(input));
                let inputs = Call("vec-of".into(), inputs.collect());
                let outputs = outputs
                    .iter()
                    .map(|output| self.operand_to_egglog_expr(output));
                let outputs = Call("vec-of".into(), outputs.collect());
                Call("Theta".into(), vec![pred, inputs, outputs])
            }
        }
    }

    fn operand_to_egglog_expr(&self, op: &Operand) -> egglog::ast::Expr {
        use egglog::ast::{Expr::*, Literal::*};
        match op {
            Operand::Arg(p) => {
                assert!(*p < self.n_args);
                Call("Arg".into(), vec![Lit(Int(i64::try_from(*p).unwrap()))])
            }
            Operand::Id(id) => self.body_to_egglog_expr(&self.nodes[*id]),
            Operand::Project(i, id) => {
                let body = self.body_to_egglog_expr(&self.nodes[*id]);
                Call(
                    "Project".into(),
                    vec![Lit(Int(i64::try_from(*i).unwrap())), body],
                )
            }
        }
    }

    pub fn to_egglog_expr(&self) -> egglog::ast::Expr {
        // There might be multiple results in the future,
        // e.g., one for return value and one for effect
        if let Some(result) = &self.result {
            self.operand_to_egglog_expr(result)
        } else {
            panic!("A function with no output is a noop")
        }
    }

    fn egglog_expr_to_operand(op: &egglog::ast::Expr, bodies: &mut Vec<RvsdgBody>) -> Operand {
        use egglog::ast::{Expr::*, Literal::*};
        if let Call(func, args) = op {
            match (func.as_str(), &args.as_slice()) {
                ("Arg", [Lit(Int(n))]) => Operand::Arg(*n as usize),
                ("Node", [body]) => Operand::Arg(Self::egglog_expr_to_body(body, bodies)),
                ("Project", [Lit(Int(n)), body]) => {
                    Operand::Project(*n as usize, Self::egglog_expr_to_body(body, bodies))
                }
                _ => panic!("expect an operand, got {op}"),
            }
        } else {
            panic!("expect an operand, got {op}")
        }
    }

    fn egglog_expr_to_body(body: &egglog::ast::Expr, bodies: &mut Vec<RvsdgBody>) -> Id {
        use egglog::ast::Expr::*;
        if let Call(func, args) = body {
            let body = match (func.as_str(), &args.as_slice()) {
                ("PureOp", [expr]) => RvsdgBody::PureOp(Self::egglog_expr_to_expr(expr, bodies)),
                ("Gamma", [pred, inputs, outputs]) => {
                    let pred = Self::egglog_expr_to_operand(pred, bodies);
                    let inputs = vec_map(inputs, |e| Self::egglog_expr_to_operand(e, bodies));
                    let outputs = vec_map(outputs, |es| {
                        vec_map(es, |e| Self::egglog_expr_to_operand(e, bodies))
                    });
                    RvsdgBody::Gamma {
                        pred,
                        inputs,
                        outputs,
                    }
                }
                ("Theta", [pred, inputs, outputs]) => {
                    let pred = Self::egglog_expr_to_operand(pred, bodies);
                    let inputs = vec_map(inputs, |e| Self::egglog_expr_to_operand(e, bodies));
                    let outputs = vec_map(outputs, |e| Self::egglog_expr_to_operand(e, bodies));
                    RvsdgBody::Theta {
                        pred,
                        inputs,
                        outputs,
                    }
                }
                _ => panic!("expect an operand, got {body}"),
            };
            bodies.push(body);
            bodies.len() - 1
        } else {
            panic!("expect an operand, got {body}")
        }
    }

    fn egglog_expr_to_expr(expr: &egglog::ast::Expr, bodies: &mut Vec<RvsdgBody>) -> Expr {
        use egglog::ast::Literal;
        if let egglog::ast::Expr::Call(func, args) = expr {
            match (func.as_str(), &args.as_slice()) {
                ("Call", [egglog::ast::Expr::Lit(Literal::String(ident)), args]) => {
                    let args = vec_map(args, |e| Self::egglog_expr_to_operand(e, bodies));
                    Expr::Call(Identifier::Name(ident.to_string()), args)
                }
                ("Const", [_const_op, ty, lit]) => Expr::Const(
                    ConstOps::Const,
                    Self::egglog_expr_to_ty(ty),
                    Self::egglog_expr_to_literal(lit),
                ),
                (binop, [opr1, opr2]) => {
                    let opr1 = Self::egglog_expr_to_operand(opr1, bodies);
                    let opr2 = Self::egglog_expr_to_operand(opr2, bodies);
                    Expr::Call(binop.into(), vec![opr1, opr2])
                }
                _ => panic!("expect an operand, got {expr}"),
            }
        } else {
            panic!("expect an operand, got {expr}")
        }
    }
    fn egglog_expr_to_ty(ty: &egglog::ast::Expr) -> Type {
        use egglog::ast::{Expr::*, Literal::*};
        if let Call(func, args) = ty {
            match (func.as_str(), &args.as_slice()) {
                ("IntT", []) => Type::Int,
                ("BoolT", []) => Type::Bool,
                ("FloatT", []) => Type::Float,
                ("CharT", []) => Type::Char,
                ("PointerT", [inner]) => Type::Pointer(Box::new(Self::egglog_expr_to_ty(inner))),
                _ => panic!("expect a list, got {ty}"),
            }
        } else {
            panic!("expect a list, got {ty}")
        }
    }

    fn egglog_expr_to_literal(lit: &egglog::ast::Expr) -> Literal {
        use egglog::ast::{Expr::*, Literal::*};
        if let Call(func, args) = lit {
            match (func.as_str(), &args.as_slice()) {
                ("Num", [Lit(Int(n))]) => Literal::Int(*n),
                ("Float", [Lit(F64(n))]) => Literal::Float(f64::from(*n)),
                ("Char", [Lit(String(s))]) => {
                    assert_eq!(s.as_str().len(), 1);
                    Literal::Char(s.as_str().chars().next().unwrap())
                }
                _ => panic!("expect a list, got {lit}"),
            }
        } else {
            panic!("expect a list, got {lit}")
        }
    }
}

fn vec_map<T>(inputs: &egglog::ast::Expr, mut f: impl FnMut(&egglog::ast::Expr) -> T) -> Vec<T> {
    use egglog::ast::Expr::*;
    let mut inputs: &egglog::ast::Expr = inputs;
    let mut results = vec![];
    loop {
        if let Call(func, args) = inputs {
            match (func.as_str(), &args.as_slice()) {
                ("vec-push", [head, tail]) => {
                    results.push(f(head));
                    inputs = tail;
                }
                ("vec-empty", []) => {
                    break;
                }
                _ => panic!("expect a list, got {inputs}"),
            }
        } else {
            panic!("expect a list, got {inputs}")
        }
    }
    results.reverse();
    results
=======
/// A Bril program represented as an Rvsdg.
/// For now, it's simply a vector of [RvsdgFunction]s.
/// In the future, we may want functions to be represented within
/// the RVSDG.
pub struct RvsdgProgram {
    pub(crate) functions: Vec<RvsdgFunction>,
}

pub(crate) fn cfg_to_rvsdg(cfg: &CfgProgram) -> std::result::Result<RvsdgProgram, EggCCError> {
    // Rvsdg translation also restructured the cfg
    // so make a copy for that.
    let mut cfg_restructured = cfg.clone();
    let mut functions = vec![];
    for func in cfg_restructured.functions.iter_mut() {
        functions.push(cfg_func_to_rvsdg(func).map_err(EggCCError::RvsdgError)?);
    }
    Ok(RvsdgProgram { functions })
>>>>>>> efd641c8
}<|MERGE_RESOLUTION|>--- conflicted
+++ resolved
@@ -149,9 +149,27 @@
     }
 }
 
-<<<<<<< HEAD
+/// A Bril program represented as an Rvsdg.
+/// For now, it's simply a vector of [RvsdgFunction]s.
+/// In the future, we may want functions to be represented within
+/// the RVSDG.
+pub struct RvsdgProgram {
+    pub(crate) functions: Vec<RvsdgFunction>,
+}
+
+pub(crate) fn cfg_to_rvsdg(cfg: &CfgProgram) -> std::result::Result<RvsdgProgram, EggCCError> {
+    // Rvsdg translation also restructured the cfg
+    // so make a copy for that.
+    let mut cfg_restructured = cfg.clone();
+    let mut functions = vec![];
+    for func in cfg_restructured.functions.iter_mut() {
+        functions.push(cfg_func_to_rvsdg(func).map_err(EggCCError::RvsdgError)?);
+    }
+    Ok(RvsdgProgram { functions })
+}
+
 impl RvsdgFunction {
-    fn expr_to_egglog_expr(&self, expr: &Expr) -> egglog::ast::Expr {
+    fn expr_to_egglog_expr(&self, expr: &Expr<Operand>) -> egglog::ast::Expr {
         use egglog::ast::{Expr::*, Literal::*};
         let f = |operands: &Vec<Operand>| {
             operands
@@ -319,7 +337,7 @@
         }
     }
 
-    fn egglog_expr_to_expr(expr: &egglog::ast::Expr, bodies: &mut Vec<RvsdgBody>) -> Expr {
+    fn egglog_expr_to_expr(expr: &egglog::ast::Expr, bodies: &mut Vec<RvsdgBody>) -> Expr<Operand> {
         use egglog::ast::Literal;
         if let egglog::ast::Expr::Call(func, args) = expr {
             match (func.as_str(), &args.as_slice()) {
@@ -344,7 +362,7 @@
         }
     }
     fn egglog_expr_to_ty(ty: &egglog::ast::Expr) -> Type {
-        use egglog::ast::{Expr::*, Literal::*};
+        use egglog::ast::Expr::*;
         if let Call(func, args) = ty {
             match (func.as_str(), &args.as_slice()) {
                 ("IntT", []) => Type::Int,
@@ -399,23 +417,4 @@
     }
     results.reverse();
     results
-=======
-/// A Bril program represented as an Rvsdg.
-/// For now, it's simply a vector of [RvsdgFunction]s.
-/// In the future, we may want functions to be represented within
-/// the RVSDG.
-pub struct RvsdgProgram {
-    pub(crate) functions: Vec<RvsdgFunction>,
-}
-
-pub(crate) fn cfg_to_rvsdg(cfg: &CfgProgram) -> std::result::Result<RvsdgProgram, EggCCError> {
-    // Rvsdg translation also restructured the cfg
-    // so make a copy for that.
-    let mut cfg_restructured = cfg.clone();
-    let mut functions = vec![];
-    for func in cfg_restructured.functions.iter_mut() {
-        functions.push(cfg_func_to_rvsdg(func).map_err(EggCCError::RvsdgError)?);
-    }
-    Ok(RvsdgProgram { functions })
->>>>>>> efd641c8
 }