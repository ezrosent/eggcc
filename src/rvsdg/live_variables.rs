--- conflicted
+++ resolved
@@ -17,13 +17,6 @@
 };
 
 use crate::{
-<<<<<<< HEAD
-    cfg::{ret_id, state_id, Annotation, BranchOp, CfgFunction, CondVal, Identifier, NodeSet},
-    util::ListDisplay,
-};
-
-pub(crate) fn live_variables(cfg: &CfgFunction) -> LiveVariableAnalysis {
-=======
     cfg::{
         ret_id, state_id, Annotation, BranchOp, CondVal, Identifier, NodeSet, SwitchCfgFunction,
     },
@@ -31,7 +24,6 @@
 };
 
 pub(crate) fn live_variables(cfg: &SwitchCfgFunction) -> LiveVariableAnalysis {
->>>>>>> 5ce4bad7
     let mut analysis = LiveVariableAnalysis::default();
     let mut names = Names::default();
     let mut dfs = DfsPostOrder::new(&cfg.graph, cfg.entry);
@@ -311,11 +303,7 @@
 }
 
 impl WorkList {
-<<<<<<< HEAD
-    fn new(cfg: &CfgFunction) -> WorkList {
-=======
     fn new(cfg: &SwitchCfgFunction) -> WorkList {
->>>>>>> 5ce4bad7
         WorkList {
             node_set: cfg.graph.visit_map(),
             stack: Default::default(),
