--- conflicted
+++ resolved
@@ -127,25 +127,18 @@
                 .map(|t| self.termdag.get(*t))
                 .collect::<Vec<_>>();
             match (func.as_str(), &args.as_slice()) {
-<<<<<<< HEAD
                 (
                     "Call",
-                    [ty, Expr::Lit(Literal::String(ident)), args, Expr::Call(state_flag, _)],
+                    [ty, Term::Lit(Literal::String(ident)), args, Term::App(state_flag, _)],
                 ) => {
-                    let args = Self::expr_to_vec_operand(args, bodies);
-                    let ty = Self::egglog_expr_to_option_ty(ty);
+                    let args = self.expr_to_vec_operand(args.clone());
+                    let ty = self.egglog_expr_to_option_ty(ty.clone());
                     let pure = match state_flag.as_str() {
                         "Pure" => true,
                         "Stateful" => false,
                         _ => panic!("impossible"),
                     };
                     BasicExpr::Call(ident.to_string(), args, 1 + ty.iter().len(), ty, pure)
-=======
-                ("Call", [ty, Term::Lit(Literal::String(ident)), args]) => {
-                    let args = self.expr_to_vec_operand(args.clone());
-                    let ty = self.egglog_expr_to_option_ty(ty.clone());
-                    BasicExpr::Call(ident.to_string(), args, 1 + ty.iter().len(), ty)
->>>>>>> 64d210f5
                 }
                 ("Const", [ty, _const_op, lit]) => BasicExpr::Const(
                     // todo remove the const op from the encoding because it is always ConstOps::Const
@@ -255,14 +248,6 @@
     }
 }
 
-<<<<<<< HEAD
-    pub fn egglog_expr_to_function(expr: &Expr) -> RvsdgFunction {
-        use egglog::ast::{Expr::*, Literal::*};
-        if let Call(func, args) = expr {
-            match (func.as_str(), &args.as_slice()) {
-                ("Func", [Lit(String(name)), sig, Call(func_output, func_args)]) => {
-                    let args: Vec<RvsdgType> = vec_map(sig, Self::egglog_expr_to_rvsdg_ty);
-=======
 impl RvsdgFunction {
     pub fn egglog_term_to_function(term: Term, termdag: &TermDag) -> RvsdgFunction {
         use egglog::ast::Literal::*;
@@ -280,8 +265,6 @@
                     let args: Vec<RvsdgType> = vec_map(sig.clone(), termdag, |ty| {
                         convert.egglog_expr_to_rvsdg_ty(ty)
                     });
-                    let n_args = args.len() - 1;
->>>>>>> 64d210f5
 
                     let func_args = func_args_ids
                         .iter()
@@ -289,33 +272,20 @@
                         .collect::<Vec<_>>();
                     let (state, result) = match (func_output.as_str(), &func_args.as_slice()) {
                         ("StateOnly", [state]) => {
-<<<<<<< HEAD
-                            (Some(Self::egglog_expr_to_operand(state, &mut nodes)), None)
+                            (Some(convert.egglog_term_to_operand(state.clone())), None)
                         }
                         ("ValueOnly", [ty, result]) => {
-                            let result = Self::egglog_expr_to_operand(result, &mut nodes);
-                            let ty = Self::egglog_expr_to_ty(ty);
+                            let result = convert.egglog_term_to_operand(result.clone());
+                            let ty = convert.egglog_expr_to_ty(ty.clone());
                             (None, Some((ty, result)))
-                        }
-                        ("StateAndValue", [state, ty, result]) => {
-                            let state = Self::egglog_expr_to_operand(state, &mut nodes);
-                            let result = Self::egglog_expr_to_operand(result, &mut nodes);
-                            let ty = Self::egglog_expr_to_ty(ty);
-                            (Some(state), Some((ty, result)))
-                        }
-                        ("NopFunc", []) => (None, None),
-                        _ => panic!("expect a function, got {expr}"),
-=======
-                            (convert.egglog_term_to_operand(state.clone()), None)
                         }
                         ("StateAndValue", [state, ty, result]) => {
                             let state = convert.egglog_term_to_operand(state.clone());
                             let result = convert.egglog_term_to_operand(result.clone());
                             let ty = convert.egglog_expr_to_ty(ty.clone());
-                            (state, Some((ty, result)))
+                            (Some(state), Some((ty, result)))
                         }
                         _ => panic!("expect a function, got {}", termdag.to_string(&term)),
->>>>>>> 64d210f5
                     };
                     let n_args = args.len() - state.iter().len();
                     RvsdgFunction {
