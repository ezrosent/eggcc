use from_egglog::FromEgglog;
use interpreter::Value;
use schema::TreeProgram;

use crate::interpreter::interpret_tree_prog;

pub mod ast;
mod from_egglog;
pub mod interpreter;
mod optimizations;
pub mod schema;
pub mod schema_helpers;
mod to_egglog;
pub(crate) mod type_analysis;
pub mod typechecker;
pub(crate) mod utility;

pub type Result = std::result::Result<(), egglog::Error>;

pub fn prologue() -> String {
    [
        include_str!("schema.egg"),
        &optimizations::is_valid::rules().join("\n"),
        &optimizations::body_contains::rules().join("\n"),
        &optimizations::purity_analysis::rules().join("\n"),
        include_str!("utility/in_context.egg"),
        include_str!("utility/subst.egg"),
        include_str!("optimizations/constant_fold.egg"),
        include_str!("optimizations/switch_rewrites.egg"),
        include_str!("type_analysis.egg"),
        include_str!("utility/util.egg"),
<<<<<<< HEAD
        &optimizations::loop_invariant::rules().join("\n"),
=======
        include_str!("optimizations/loop_simplify.egg"),
>>>>>>> afe0a3b8
    ]
    .join("\n")
}

pub fn build_program(program: &TreeProgram) -> String {
    format!(
        "{}\n(let PROG {})\n{}\n",
        prologue(),
        program.pretty(),
        include_str!("schedule.egg"),
    )
}

pub fn optimize(program: &TreeProgram) -> std::result::Result<TreeProgram, egglog::Error> {
    let program = build_program(program);
    let mut egraph = egglog::EGraph::default();
    egraph.parse_and_run_program(&program)?;
    let (sort, value) = egraph.eval_expr(&egglog::ast::Expr::Var((), "PROG".into()))?;
    let mut termdag = egglog::TermDag::default();
    let extracted = egraph.extract(value, &mut termdag, &sort);
    let from_egglog = FromEgglog { termdag };
    Ok(from_egglog.program_from_egglog(extracted.1))
}

/// Runs an egglog test.
/// `build` is egglog code that runs before the running rules.
/// `check` is egglog code that runs after the running rules.
/// It is highly reccomended to also provide the programs used in the egglog code
/// so that they can be interpreted on the given value.
pub fn egglog_test(
    build: &str,
    check: &str,
    progs: Vec<TreeProgram>,
    input: Value,
    expected: Value,
    expected_log: Vec<String>,
) -> Result {
    // first interpret the programs on the value
    for prog in progs {
        let (result_val, print_log) = interpret_tree_prog(&prog, input.clone());
        assert_eq!(
            result_val, expected,
            "Program {:?}\nproduced:\n{}\ninstead of expected:\n{}",
            prog, result_val, expected
        );
        assert_eq!(
            print_log, expected_log,
            "Program {:?}\nproduced log:\n{:?}\ninstead of expected log:\n{:?}",
            prog, print_log, expected_log
        );
    }

    let program = format!(
        "{}\n{build}\n{}\n{check}\n",
        prologue(),
        include_str!("schedule.egg"),
    );

    let res = egglog::EGraph::default()
        .parse_and_run_program(&program)
        .map(|lines| {
            for line in lines {
                println!("{}", line);
            }
        });

    if res.is_err() {
        println!("{}", program);
        println!("{:?}", res);
    }

    res
}<|MERGE_RESOLUTION|>--- conflicted
+++ resolved
@@ -29,11 +29,8 @@
         include_str!("optimizations/switch_rewrites.egg"),
         include_str!("type_analysis.egg"),
         include_str!("utility/util.egg"),
-<<<<<<< HEAD
         &optimizations::loop_invariant::rules().join("\n"),
-=======
         include_str!("optimizations/loop_simplify.egg"),
->>>>>>> afe0a3b8
     ]
     .join("\n")
 }
