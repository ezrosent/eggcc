(run-schedule
  (saturate
   (saturate always-run)
   context_creation
   (saturate context_propagate))
  (repeat 6
    (saturate always-run)
    (saturate error-checking)
    (saturate
      (saturate type-helpers)
      type-analysis
    )
    (saturate constant_fold)
<<<<<<< HEAD
    loop-simplify))
=======
    switch_rewrite))
>>>>>>> 4b5524fc
<|MERGE_RESOLUTION|>--- conflicted
+++ resolved
@@ -11,8 +11,5 @@
       type-analysis
     )
     (saturate constant_fold)
-<<<<<<< HEAD
-    loop-simplify))
-=======
-    switch_rewrite))
->>>>>>> 4b5524fc
+    switch_rewrite
+    loop-simplify))