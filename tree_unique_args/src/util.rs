use crate::ir::{Constructor, Purpose};
use std::iter;
use strum::IntoEnumIterator;

fn ast_size_for_ctor(ctor: Constructor) -> String {
    let ctor_pattern = ctor.construct(|field| field.var());
    let ruleset = " :ruleset always-run";
    match ctor {
        // List itself don't count size
        Constructor::Nil =>  format!("(rule ({ctor_pattern}) ((set (ListExpr-size {ctor_pattern}) 0)) {ruleset})"),
        Constructor::Cons => format!("(rule ((= list (Cons expr xs)) (= a (Expr-size expr)) (= b (ListExpr-size xs))) ((set (ListExpr-size list) (+ a b))){ruleset})"), 
        // let Get and All's size = children's size (I prefer not +1 here)
        Constructor::Get => format!("(rule ((= expr (Get tup i)) (= n (Expr-size tup))) ((set (Expr-size expr) n)) {ruleset})"),
        Constructor::All => format!("(rule ((= expr (All id ord list)) (= n (ListExpr-size list))) ((set (Expr-size expr) n)) {ruleset})"),
        _ => {
            let field_pattern = ctor.filter_map_fields(|field| {
                let sort = field.sort().name();
                let var = field.var();
                match field.purpose {
                    Purpose::CapturedExpr
                    | Purpose::SubExpr
                    | Purpose::SubListExpr =>
                        Some(format!("({sort}-size {var})")),
                    _ => None
                }
            });

            let len = field_pattern.len();
            let result_str = field_pattern.join(" ");

            match len {
                // Num, Bool Arg, UnitExpr for 0
                0 => format!("(rule ((= expr {ctor_pattern})) ((set (Expr-size expr) 1)) {ruleset})"),
                1 => format!("(rule ((= expr {ctor_pattern}) (= n {result_str})) ((set (Expr-size expr) (+ 1 n))){ruleset})"),
                2 => format!("(rule ((= expr {ctor_pattern}) (= sum (+ {result_str}))) ((set (Expr-size expr) (+ 1 sum))){ruleset})"),
                _ => panic!("Unimplemented") // we don't have ast take three Expr
            }
        },
    }
}

pub(crate) fn rules() -> Vec<String> {
    iter::once(include_str!("util.egg").to_string())
        .chain(Constructor::iter().map(ast_size_for_ctor))
        .collect::<Vec<_>>()
}

#[test]
fn test_list_util() -> Result<(), egglog::Error> {
    let build = &*"
        (let id (Id 1))
        (let list (Cons (Num id 0) (Cons (Num id 1) (Cons (Num id 2) (Cons (Num id 3) (Cons (Num id 4) (Nil)))))))
        (let t (All id (Sequential) list))
    ".to_string();
    let check = &*"
        (check (= (ListExpr-ith list 1) (Num id 1)))
        (check (= (ListExpr-ith list 4) (Num id 4)))
        (check (= (ListExpr-length list) 5))
        
    "
    .to_string();
    crate::run_test(build, check)
}

#[test]
fn append_test() -> Result<(), egglog::Error> {
    let build = "
        (let id (Id (i64-fresh!)))
        (let appended
            (Append
                (Cons (Num id 0) (Cons (Num id 1) (Nil)))
                (Num id 2)))
    ";

    let check = "
        (check (
            =
            (Cons (Num id 0) (Cons (Num id 1) (Cons (Num id 2) (Nil))))
            appended
        ))
    ";

    crate::run_test(build, check)
}

#[test]
<<<<<<< HEAD
fn get_loop_output_ith_test() -> Result<(), egglog::Error> {
    let build = "
    (let id1 (Id (i64-fresh!)))
    (let id-outer (Id (i64-fresh!)))
    (let loop1
        (Loop id1
            (All (Parallel) (Pair (Arg id-outer) (Num id-outer 0)))
            (All (Sequential) (Pair
                ; pred
                (LessThan (Get (Arg id1) 0) (Get (Arg id1) 1))
                ; output
                (All (Parallel) (Pair
                    (Add (Get (Arg id1) 0) (Num id1 1))
                    (Sub (Get (Arg id1) 1) (Num id1 1))))))))
    (let out0 (Add (Get (Arg id1) 0) (Num id1 1)))
    (let out1 (Sub (Get (Arg id1) 1) (Num id1 1)))
    ";

    let check = "
        (check (
            =
            (get-loop-outputs-ith loop 0)
            out0
        ))
        (check (
            =
            (get-loop-outputs-ith loop 1)
            out1
        ))
=======
fn ast_size_test() -> Result<(), egglog::Error> {
    let build = "
    (let id1 (Id (i64-fresh!)))
    (let id-outer (Id (i64-fresh!)))
    (let inv 
        (Sub (Get (Arg id1) 4)
            (Mul (Get (Arg id1) 2) 
                (Switch (Num id1 1) (list4 (Num id1 1)
                                        (Num id1 2)
                                        (Num id1 3)
                                        (Num id1 4))
                )
            )
        ))
    
    (let loop
        (Loop id1
            (All id-outer (Parallel) (list5 (Num id-outer 0)
                                    (Num id-outer 1)
                                    (Num id-outer 2)
                                    (Num id-outer 3)
                                    (Num id-outer 4)))
            (All id1 (Sequential) (Pair
                ; pred
                (LessThan (Get (Arg id1) 0) (Get (Arg id1) 4))
                ; output
                (All id1 (Parallel) 
                    (list5
                        (Add (Get (Arg id1) 0) 
                            inv
                        )
                        (Get (Arg id1) 1)
                        (Get (Arg id1) 2)
                        (Get (Arg id1) 3)
                        (Get (Arg id1) 4) ))))))
    ";

    let check = "
       (check (= 10 (Expr-size inv)))
       (check (= 25 (Expr-size loop)))
>>>>>>> 2dc98fea
    ";

    crate::run_test(build, check)
}<|MERGE_RESOLUTION|>--- conflicted
+++ resolved
@@ -84,19 +84,18 @@
 }
 
 #[test]
-<<<<<<< HEAD
 fn get_loop_output_ith_test() -> Result<(), egglog::Error> {
     let build = "
     (let id1 (Id (i64-fresh!)))
     (let id-outer (Id (i64-fresh!)))
     (let loop1
         (Loop id1
-            (All (Parallel) (Pair (Arg id-outer) (Num id-outer 0)))
-            (All (Sequential) (Pair
+            (All id-outer (Parallel) (Pair (Arg id-outer) (Num id-outer 0)))
+            (All id1 (Sequential) (Pair
                 ; pred
                 (LessThan (Get (Arg id1) 0) (Get (Arg id1) 1))
                 ; output
-                (All (Parallel) (Pair
+                (All id1 (Parallel) (Pair
                     (Add (Get (Arg id1) 0) (Num id1 1))
                     (Sub (Get (Arg id1) 1) (Num id1 1))))))))
     (let out0 (Add (Get (Arg id1) 0) (Num id1 1)))
@@ -113,8 +112,11 @@
             =
             (get-loop-outputs-ith loop 1)
             out1
-        ))
-=======
+        ))";
+    crate::run_test(build, check)
+}
+
+#[test]
 fn ast_size_test() -> Result<(), egglog::Error> {
     let build = "
     (let id1 (Id (i64-fresh!)))
@@ -155,7 +157,6 @@
     let check = "
        (check (= 10 (Expr-size inv)))
        (check (= 25 (Expr-size loop)))
->>>>>>> 2dc98fea
     ";
 
     crate::run_test(build, check)
