--- conflicted
+++ resolved
@@ -1,67 +1,9 @@
 #![allow(clippy::useless_format)]
 
 use main_error::MainError;
-<<<<<<< HEAD
-
-// Rust test modules
-// If you don't put your Rust file here it won't get compiled!
-pub(crate) mod body_contains;
-pub(crate) mod conditional_invariant_code_motion;
-pub(crate) mod deep_copy;
-pub(crate) mod function_inlining;
-pub(crate) mod ir;
-pub(crate) mod is_valid;
-pub(crate) mod loop_invariant;
-pub(crate) mod purity_analysis;
-pub(crate) mod simple;
-pub(crate) mod subst;
-pub(crate) mod switch_rewrites;
-pub(crate) mod util;
-
-pub type Result = std::result::Result<(), egglog::Error>;
-=======
 use tree_unique_args::run_test;
->>>>>>> f70bc685
 
 // Might be useful for typechecking?
 fn main() -> std::result::Result<(), MainError> {
     run_test("", "").map_err(|e| e.into())
-<<<<<<< HEAD
-}
-
-pub fn run_test(build: &str, check: &str) -> Result {
-    let program = format!(
-        "{}\n{build}\n{}\n{check}\n",
-        [
-            include_str!("schema.egg"),
-            // analyses
-            &is_valid::rules().join("\n"),
-            &purity_analysis::purity_analysis_rules().join("\n"),
-            &body_contains::rules().join("\n"),
-            &subst::subst_rules().join("\n"),
-            &deep_copy::deep_copy_rules().join("\n"),
-            include_str!("sugar.egg"),
-            include_str!("util.egg"),
-            // optimizations
-            include_str!("simple.egg"),
-            include_str!("function_inlining.egg"),
-            &switch_rewrites::rules(),
-            &conditional_invariant_code_motion::rules().join("\n"),
-            &loop_invariant::rules(),
-        ]
-        .join("\n"),
-        include_str!("schedule.egg"),
-    );
-
-    println!("{}", program);
-
-    egglog::EGraph::default()
-        .parse_and_run_program(&program)
-        .map(|lines| {
-            for line in lines {
-                println!("{}", line);
-            }
-        })
-=======
->>>>>>> f70bc685
 }