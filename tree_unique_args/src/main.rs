--- conflicted
+++ resolved
@@ -1,8 +1,6 @@
-<<<<<<< HEAD
 #![allow(clippy::useless_format)]
-=======
+
 use main_error::MainError;
->>>>>>> 71082a9e
 
 // Rust test modules
 // If you don't put your Rust file here it won't get compiled!
