; The main (run) statement for the egglog program

(run-schedule
  (repeat 5
    (saturate always-run)
<<<<<<< HEAD
    control-flow-invariant-code-motion
=======
    switch-rewrites
    function-inlining
>>>>>>> fb9de8c3
    ))<|MERGE_RESOLUTION|>--- conflicted
+++ resolved
@@ -3,10 +3,7 @@
 (run-schedule
   (repeat 5
     (saturate always-run)
-<<<<<<< HEAD
     control-flow-invariant-code-motion
-=======
     switch-rewrites
     function-inlining
->>>>>>> fb9de8c3
     ))