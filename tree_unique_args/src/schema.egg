(datatype Expr)
(datatype ListExpr (Cons Expr ListExpr) (Nil))

; ==========================
; Pure operators
; ==========================

(function Num (i64) Expr)
(function Boolean (bool) Expr)
(function UnitExpr () Expr) ; Unit is already an egglog sort
(function Add (Expr Expr) Expr)
(function Sub (Expr Expr) Expr)
(function Mul (Expr Expr) Expr)
(function LessThan (Expr Expr) Expr)
(function And (Expr Expr) Expr)
(function Or (Expr Expr) Expr)
(function Not (Expr) Expr)
(function Get (Expr i64) Expr) ; gets from a tuple. static index

; ==========================
; Effectful operators
; ==========================

;                value      unit
(function Print (Expr)      Expr)
;                addr       value
(function Read  (Expr)      Expr)
;                addr value unit
(function Write (Expr Expr) Expr)

; ==========================
; Control flow operators
; ==========================

(datatype Order (Parallel) (Sequential))

; Perform a list of operations. Only way to create a tuple!
(function All (Order ListExpr) Expr)

; Switch on a list of lazily-evaluated branches. Doesn't create context
;                 pred branches chosen
(function Switch (Expr ListExpr)    Expr)

; ==========================
; Regions
; ==========================

; pred and output are evaluated inside the loop's context
; input and output may or may not be a tuples. pred must be boolean.
; 
;               id  input (pred, output) tuple
(function Loop (i64 Expr  Expr)  Expr)

;               id  input output
(function Let (i64 Expr  Expr) Expr)

; Arg gets the input of a region or the parameter of a function
(function Arg (i64) Expr)

; ==========================
; Functions
; ==========================

;                   f   output
(relation Function (i64 Expr))

;               f   arg
(function Call (i64 Expr) Expr)

;; Rulesets
<<<<<<< HEAD
(ruleset fast-analyses)
(ruleset repairs)
(ruleset subst)
=======
(ruleset always-run)
(ruleset error-checking)
>>>>>>> 95e872ab
<|MERGE_RESOLUTION|>--- conflicted
+++ resolved
@@ -68,11 +68,5 @@
 (function Call (i64 Expr) Expr)
 
 ;; Rulesets
-<<<<<<< HEAD
-(ruleset fast-analyses)
-(ruleset repairs)
-(ruleset subst)
-=======
 (ruleset always-run)
-(ruleset error-checking)
->>>>>>> 95e872ab
+(ruleset error-checking)