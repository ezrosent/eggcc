(ruleset type-analysis)


(function TLConcat (TypeList TypeList) TypeList :unextractable)
(rewrite (TLConcat (TNil) r) r :ruleset type-analysis)
(rewrite (TLConcat (TCons hd tl) r)
         (TCons hd (TLConcat tl r))
         :ruleset type-analysis)

(relation HasType (Expr Type))

;; Keep track of type expectations for error messages
(relation ExpectType (Expr Type String))

(rule (
        (ExpectType e expected msg)
        (HasType e actual)
        (!= expected actual) ;; OKAY to compare types for equality because we never union types.
      )
      ((panic "type mismatch, better error message later :(")) ; once egglog allows non-literal panics
      :ruleset type-analysis)

; Primitives
(rule ((= lhs (Const (Int i))))
      ((HasType lhs (Base (IntT))))
      :ruleset type-analysis)

(rule ((= lhs (Const (Bool b))))
      ((HasType lhs (Base (BoolT))))
      :ruleset type-analysis)

(rule ((= lhs (Empty)))
      ((HasType lhs (TupleT (TNil))))
      :ruleset type-analysis)

; Unary Ops
(rule (
        (= lhs (Uop (Not) e))
        (HasType e (Base (BoolT)))
      )
      ((HasType lhs (Base (BoolT))))
      :ruleset type-analysis)
(rule ((= lhs (Uop (Not) e)))
      ((ExpectType e (Base (BoolT)) "(Not) expected bool, received {?}"))
      :ruleset type-analysis)


(rule (
        (= lhs (Uop (Print) e))
<<<<<<< HEAD
        (HasType e ty)
=======
        (HasType e _ty)             ; just make sure it has some type.
>>>>>>> f01a5510
      )
      ((HasType lhs (TupleT (TNil))))
      :ruleset type-analysis)

(rule (
        (= lhs (Uop (Print) e))
        (HasType e (TupleT ty))
      )
      ((panic "Don't print a tuple"))
      :ruleset type-analysis)


(rule (
        (= lhs (Uop (Load) e))
        (HasType e (PointerT ty))
      )
      ((HasType lhs (Base ty)))
      :ruleset type-analysis)
(rule (
        (= lhs (Uop (Load) e))
        (HasType e ty)
        (= ty (Base x))
      )
      ((panic "(Load) expected pointer, received base"))
      :ruleset type-analysis)
(rule (
        (= lhs (Uop (Load) e))
        (HasType e ty)
        (= ty (TupleT x))
      )
      ((panic "(Load) expected pointer, received tuple"))
      :ruleset type-analysis)

; Binary ops
(rule (
        (= lhs (Bop (Add) e1 e2))
        (HasType e1 (Base (IntT)))
        (HasType e2 (Base (IntT)))
      )
      ((HasType lhs (Base (IntT))))
      :ruleset type-analysis)
(rule ((= lhs (Bop (Add) e1 e2)))
      (
        (ExpectType e1 (Base (IntT)) "(Add) expected int, received {?}")
        (ExpectType e2 (Base (IntT)) "(Add) expected int, received {?}")
      )
      :ruleset type-analysis)  

(rule (
        (= lhs (Bop (Sub) e1 e2))
        (HasType e1 (Base (IntT)))
        (HasType e2 (Base (IntT)))
      )
      ((HasType lhs (Base (IntT))))
      :ruleset type-analysis)
(rule ((= lhs (Bop (Sub) e1 e2)))
      (
        (ExpectType e1 (Base (IntT)) "(Sub) expected int, received {?}")
        (ExpectType e2 (Base (IntT)) "(Sub) expected int, received {?}")
      )
      :ruleset type-analysis)  

(rule (
        (= lhs (Bop (Mul) e1 e2))
        (HasType e1 (Base (IntT)))
        (HasType e2 (Base (IntT)))
      )
      ((HasType lhs (Base (IntT))))
      :ruleset type-analysis)
(rule ((= lhs (Bop (Mul) e1 e2)))
      (
        (ExpectType e1 (Base (IntT)) "(Mul) expected int, received {?}")
        (ExpectType e2 (Base (IntT)) "(Mul) expected int, received {?}")
      )
      :ruleset type-analysis)  

(rule (
        (= lhs (Bop (LessThan) e1 e2))
        (HasType e1 (Base (IntT)))
        (HasType e2 (Base (IntT)))
      )
      ((HasType lhs (Base (BoolT))))
      :ruleset type-analysis)
(rule ((= lhs (Bop (LessThan) e1 e2)))
      (
        (ExpectType e1 (Base (IntT)) "(LessThan) expected int, received {?}")
        (ExpectType e2 (Base (IntT)) "(LessThan) expected int, received {?}")
      )
      :ruleset type-analysis)  

(rule (
        (= lhs (Bop (And) e1 e2))
        (HasType e1 (Base (BoolT)))
        (HasType e2 (Base (BoolT)))
      )
      ((HasType lhs (Base (BoolT))))
      :ruleset type-analysis)
(rule ((= lhs (Bop (And) e1 e2)))
      (
        (ExpectType e1 (Base (BoolT)) "(And) expected bool, received {?}")
        (ExpectType e2 (Base (BoolT)) "(And) expected bool, received {?}")
      )
      :ruleset type-analysis)

(rule (
        (= lhs (Bop (Or) e1 e2))
        (HasType e1 (Base (BoolT)))
        (HasType e2 (Base (BoolT)))
      )
      ((HasType lhs (Base (BoolT))))
      :ruleset type-analysis)
(rule ((= lhs (Bop (Or) e1 e2)))
      (
        (ExpectType e1 (Base (BoolT)) "(Or) expected bool, received {?}")
        (ExpectType e2 (Base (BoolT)) "(Or) expected bool, received {?}")
      )
      :ruleset type-analysis)

(rule (
        (= lhs (Bop (Write) ptr val))
        (HasType ptr (PointerT ty))
        (HasType val (Base t)) ; must be BaseType??
      )
      ((HasType lhs (TupleT (TNil)))) ; Write returns ()
      :ruleset type-analysis)

(rule (
        (= lhs (Bop (PtrAdd) ptr n))
        (HasType ptr (PointerT ty))
        (HasType n (Base (IntT)))
      )
      ((HasType lhs (TupleT (TNil)))) ; Returns () ??
      :ruleset type-analysis)

; Other ops
(rule ((= lhs (Alloc amt ty))) 
      ((ExpectType amt (Base (IntT)) "(Alloc) expected int, got {?}"))
      :ruleset type-analysis)

(rule (
        (= lhs (Alloc amt (Base ty)))
        (HasType amt (Base (IntT)))
      )
      ((HasType lhs (PointerT ty)))
      :ruleset type-analysis)


; =================================
; Tuple operations
; =================================

(rule (
        (= lhs (Single e))
        (HasType e (TupleT tylist))
      )
      ((panic "don't nest tuples"))
      :ruleset type-analysis)

(rule (
        (= lhs (Single e))
        (HasType e ty)
      )
      ((HasType lhs (TupleT (TCons ty (TNil)))))
      :ruleset type-analysis)

(rule (
        (= lhs (Concat ord e1 e2))
        (HasType e1 (TupleT tylist1))
        (HasType e2 (TupleT tylist2))
      )
      ((HasType lhs (TupleT (TLConcat tylist1 tylist2))))
      :ruleset type-analysis)<|MERGE_RESOLUTION|>--- conflicted
+++ resolved
@@ -47,11 +47,7 @@
 
 (rule (
         (= lhs (Uop (Print) e))
-<<<<<<< HEAD
-        (HasType e ty)
-=======
         (HasType e _ty)             ; just make sure it has some type.
->>>>>>> f01a5510
       )
       ((HasType lhs (TupleT (TNil))))
       :ruleset type-analysis)
