(ruleset type-analysis)


(function TLConcat (TypeList TypeList) TypeList :unextractable)
(rewrite (TLConcat (TNil) r) r :ruleset type-analysis)
(rewrite (TLConcat (TCons hd tl) r)
         (TCons hd (TLConcat tl r))
         :ruleset type-analysis)

(relation HasType (Expr Type))

;; Keep track of type expectations for error messages
(relation ExpectType (Expr Type String))
(rule (
        (ExpectType e expected msg)
        (HasType e actual)
        (!= expected actual) ;; OKAY to compare types for equality because we never union types.
      )
      ((panic "type mismatch, better error message later :(")) ; once egglog allows non-literal panics
      :ruleset type-analysis)

(relation HasArgType (Expr Type))

(rule ((HasArgType e t1) (HasArgType e t2) (!= t1 t2))
      ((panic "arg type mismatch"))
      :ruleset type-analysis)

; Pushing expected arg types down
(rule ((HasArgType (Uop _ e) ty)) ((HasArgType e ty)) :ruleset type-analysis)
(rule ((HasArgType (Bop _ e1 e2) ty))
      (
        (HasArgType e1 ty)
        (HasArgType e2 ty)
      )
      :ruleset type-analysis)
(rule ((HasArgType (Get e _) ty)) ((HasArgType e ty)) :ruleset type-analysis)
(rule ((HasArgType (Alloc e _) ty)) ((HasArgType e ty)) :ruleset type-analysis)
(rule ((HasArgType (Call _ e) ty)) ((HasArgType e ty)) :ruleset type-analysis)
(rule ((HasArgType (Single e) ty)) ((HasArgType e ty)) :ruleset type-analysis)
(rule ((HasArgType (Concat _ e1 e2) ty))
      (
        (HasArgType e1 ty)
        (HasArgType e2 ty)
      )
      :ruleset type-analysis)
(rule ((HasArgType (Switch pred (Cons branch (Nil))) ty))
      (
        (HasArgType pred ty)
        (HasArgType branch ty)
      )
      :ruleset type-analysis)
(rule ((HasArgType (Switch pred (Cons branch rest)) ty))
      ((HasArgType (Switch pred rest) ty))
      :ruleset type-analysis)
(rule ((HasArgType (If c t e) ty))
      (
        (HasArgType c ty)
        (HasArgType t ty)
        (HasArgType e ty)
      )
      :ruleset type-analysis)
; Don't push arg types through Program, Function, DoWhile, Let exprs because
; these create new arg contexts.

; Primitives
(rule ((= lhs (Const (Int i))))
      ((HasType lhs (Base (IntT))))
      :ruleset type-analysis)

(rule ((= lhs (Const (Bool b))))
      ((HasType lhs (Base (BoolT))))
      :ruleset type-analysis)

(rule ((= lhs (Empty)))
      ((HasType lhs (TupleT (TNil))))
      :ruleset type-analysis)

; Unary Ops
(rule (
        (= lhs (Uop (Not) e))
        (HasType e (Base (BoolT)))
      )
      ((HasType lhs (Base (BoolT))))
      :ruleset type-analysis)
(rule ((= lhs (Uop (Not) e)))
      ((ExpectType e (Base (BoolT)) "(Not) expected bool, received {?}"))
      :ruleset type-analysis)


(rule (
        (= lhs (Uop (Print) e))
        (HasType e _ty)             ; just make sure it has some type.
      )
      ((HasType lhs (TupleT (TNil))))
      :ruleset type-analysis)

(rule (
        (= lhs (Uop (Print) e))
        (HasType e (TupleT ty))
      )
      ((panic "Don't print a tuple"))
      :ruleset type-analysis)


(rule (
        (= lhs (Uop (Load) e))
        (HasType e (PointerT ty))
      )
      ((HasType lhs (Base ty)))
      :ruleset type-analysis)
(rule (
        (= lhs (Uop (Load) e))
        (HasType e ty)
        (= ty (Base x))
      )
      ((panic "(Load) expected pointer, received base"))
      :ruleset type-analysis)
(rule (
        (= lhs (Uop (Load) e))
        (HasType e ty)
        (= ty (TupleT x))
      )
      ((panic "(Load) expected pointer, received tuple"))
      :ruleset type-analysis)

; Binary ops
(rule (
        (= lhs (Bop (Add) e1 e2))
        (HasType e1 (Base (IntT)))
        (HasType e2 (Base (IntT)))
      )
      ((HasType lhs (Base (IntT))))
      :ruleset type-analysis)
(rule ((= lhs (Bop (Add) e1 e2)))
      (
        (ExpectType e1 (Base (IntT)) "(Add) expected int, received {?}")
        (ExpectType e2 (Base (IntT)) "(Add) expected int, received {?}")
      )
      :ruleset type-analysis)  

(rule (
        (= lhs (Bop (Sub) e1 e2))
        (HasType e1 (Base (IntT)))
        (HasType e2 (Base (IntT)))
      )
      ((HasType lhs (Base (IntT))))
      :ruleset type-analysis)
(rule ((= lhs (Bop (Sub) e1 e2)))
      (
        (ExpectType e1 (Base (IntT)) "(Sub) expected int, received {?}")
        (ExpectType e2 (Base (IntT)) "(Sub) expected int, received {?}")
      )
      :ruleset type-analysis)  

(rule (
        (= lhs (Bop (Mul) e1 e2))
        (HasType e1 (Base (IntT)))
        (HasType e2 (Base (IntT)))
      )
      ((HasType lhs (Base (IntT))))
      :ruleset type-analysis)
(rule ((= lhs (Bop (Mul) e1 e2)))
      (
        (ExpectType e1 (Base (IntT)) "(Mul) expected int, received {?}")
        (ExpectType e2 (Base (IntT)) "(Mul) expected int, received {?}")
      )
      :ruleset type-analysis)  

(rule (
        (= lhs (Bop (LessThan) e1 e2))
        (HasType e1 (Base (IntT)))
        (HasType e2 (Base (IntT)))
      )
      ((HasType lhs (Base (BoolT))))
      :ruleset type-analysis)
(rule ((= lhs (Bop (LessThan) e1 e2)))
      (
        (ExpectType e1 (Base (IntT)) "(LessThan) expected int, received {?}")
        (ExpectType e2 (Base (IntT)) "(LessThan) expected int, received {?}")
      )
      :ruleset type-analysis)  

(rule (
        (= lhs (Bop (And) e1 e2))
        (HasType e1 (Base (BoolT)))
        (HasType e2 (Base (BoolT)))
      )
      ((HasType lhs (Base (BoolT))))
      :ruleset type-analysis)
(rule ((= lhs (Bop (And) e1 e2)))
      (
        (ExpectType e1 (Base (BoolT)) "(And) expected bool, received {?}")
        (ExpectType e2 (Base (BoolT)) "(And) expected bool, received {?}")
      )
      :ruleset type-analysis)

(rule (
        (= lhs (Bop (Or) e1 e2))
        (HasType e1 (Base (BoolT)))
        (HasType e2 (Base (BoolT)))
      )
      ((HasType lhs (Base (BoolT))))
      :ruleset type-analysis)
(rule ((= lhs (Bop (Or) e1 e2)))
      (
        (ExpectType e1 (Base (BoolT)) "(Or) expected bool, received {?}")
        (ExpectType e2 (Base (BoolT)) "(Or) expected bool, received {?}")
      )
      :ruleset type-analysis)

(rule (
        (= lhs (Bop (Write) ptr val))
        (HasType ptr (PointerT ty))
        (HasType val (Base t)) ; must be BaseType??
      )
      ((HasType lhs (TupleT (TNil)))) ; Write returns ()
      :ruleset type-analysis)

(rule (
        (= lhs (Bop (PtrAdd) ptr n))
        (HasType ptr (PointerT ty))
        (HasType n (Base (IntT)))
      )
      ((HasType lhs (TupleT (TNil)))) ; Returns () ??
      :ruleset type-analysis)

; Other ops
(rule ((= lhs (Alloc amt ty))) 
      ((ExpectType amt (Base (IntT)) "(Alloc) expected int, got {?}"))
      :ruleset type-analysis)

(rule (
        (= lhs (Alloc amt (Base ty)))
        (HasType amt (Base (IntT)))
      )
      ((HasType lhs (PointerT ty)))
      :ruleset type-analysis)


; =================================
; Tuple operations
; =================================

(rule (
        (= lhs (Single e))
        (HasType e (TupleT tylist))
      )
      ((panic "don't nest tuples"))
      :ruleset type-analysis)

(rule (
        (= lhs (Single e))
        (HasType e ty)
      )
      ((HasType lhs (TupleT (TCons ty (TNil)))))
      :ruleset type-analysis)

(rule (
        (= lhs (Concat ord e1 e2))
        (HasType e1 (TupleT tylist1))
        (HasType e2 (TupleT tylist2))
      )
      ((HasType lhs (TupleT (TLConcat tylist1 tylist2))))
      :ruleset type-analysis)

; =================================
; Control flow
; =================================
<<<<<<< HEAD

(rule (
        (= lhs (Let inp out))
        (HasType inp ty-in)
      )
      ((HasArgType out ty-in)) ; Track what type we expect the arg to have
      :ruleset type-analysis)

(rule (
        (= lhs (Let inp out))
        (HasType inp ty-in)
        (HasType out ty-out)
      )
      ((HasType lhs ty-out))
      :ruleset type-analysis)

(rule ((Arg ty))
      (
        (HasType (Arg ty) ty)
        (HasArgType (Arg ty) ty)
      )
=======
(rule ((= lhs (If pred then else)))
      ((ExpectType pred (Base (BoolT)) "If predicate must be boolean"))
      :ruleset type-analysis)
(rule (
        (= lhs (If pred then else))
        (HasType pred (Base (BoolT)))
        (HasType then ty)
        (HasType else ty)
      )
      ((HasType lhs ty))
      :ruleset type-analysis)

(rule (
        (= lhs (If pred then else))
        (HasType pred (Base (BoolT)))
        (HasType then tya)
        (HasType else tyb)
        (!= tya tyb)
      )
      ((panic "if branches had different types"))
      :ruleset type-analysis)



(rule ((= lhs (Switch pred branches)))
      ((ExpectType pred (Base (IntT)) "Switch predicate must be integer"))
      :ruleset type-analysis)

; base case: single branch switch has type of branch
(rule (
        (= lhs (Switch pred (Cons branch (Nil))))
        (HasType pred (Base (IntT)))
        (HasType branch ty)
      )
      ((HasType lhs ty))
      :ruleset type-analysis)

; recursive case: peel off a layer
(rule ((Switch pred (Cons branch rest)))
      ((Switch pred rest))
      :ruleset type-analysis)

(rule (
        (= lhs (Switch pred (Cons branch rest)))
        (HasType pred (Base (IntT)))
        (HasType branch ty)
        (HasType (Switch pred rest) ty) ; rest of the branches also have type ty
      )
      ((HasType lhs ty))
      :ruleset type-analysis)

(rule (
        (= lhs (Switch pred (Cons branch rest)))
        (HasType pred (Base (IntT)))
        (HasType branch tya)
        (HasType (Switch pred rest) tyb)
        (!= tya tyb)
      )
      ((panic "switch branches had different types"))
>>>>>>> 0bc44a2d
      :ruleset type-analysis)<|MERGE_RESOLUTION|>--- conflicted
+++ resolved
@@ -266,29 +266,6 @@
 ; =================================
 ; Control flow
 ; =================================
-<<<<<<< HEAD
-
-(rule (
-        (= lhs (Let inp out))
-        (HasType inp ty-in)
-      )
-      ((HasArgType out ty-in)) ; Track what type we expect the arg to have
-      :ruleset type-analysis)
-
-(rule (
-        (= lhs (Let inp out))
-        (HasType inp ty-in)
-        (HasType out ty-out)
-      )
-      ((HasType lhs ty-out))
-      :ruleset type-analysis)
-
-(rule ((Arg ty))
-      (
-        (HasType (Arg ty) ty)
-        (HasArgType (Arg ty) ty)
-      )
-=======
 (rule ((= lhs (If pred then else)))
       ((ExpectType pred (Base (BoolT)) "If predicate must be boolean"))
       :ruleset type-analysis)
@@ -348,5 +325,26 @@
         (!= tya tyb)
       )
       ((panic "switch branches had different types"))
->>>>>>> 0bc44a2d
+      :ruleset type-analysis)
+
+(rule (
+        (= lhs (Let inp out))
+        (HasType inp ty-in)
+      )
+      ((HasArgType out ty-in)) ; Track what type we expect the arg to have
+      :ruleset type-analysis)
+
+(rule (
+        (= lhs (Let inp out))
+        (HasType inp ty-in)
+        (HasType out ty-out)
+      )
+      ((HasType lhs ty-out))
+      :ruleset type-analysis)
+
+(rule ((Arg ty))
+      (
+        (HasType (Arg ty) ty)
+        (HasArgType (Arg ty) ty)
+      )
       :ruleset type-analysis)