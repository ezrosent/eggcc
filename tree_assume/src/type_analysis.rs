#[cfg(test)]
use crate::{
    ast::*,
    egglog_test,
    interpreter::{Pointer, Value},
    schema::{RcExpr, Type},
};

#[cfg(test)]
fn type_test(inp: RcExpr, expected_ty: Type, arg: Value, expected_val: Value) -> crate::Result {
    let build = format!("{inp}");
    let check = format!("(check (HasType {inp} {expected_ty}))");
    egglog_test(
        &build,
        &check,
        vec![inp.to_program(emptyt(), expected_ty)],
        arg,
        expected_val,
    )
}

#[cfg(test)]
fn type_error_test(inp: RcExpr) {
    let _ = egglog_test(&format!("{inp}"), "", vec![], val_empty(), val_empty());
}

#[cfg(test)]
fn _debug(before: &str, after: &str) -> crate::Result {
    egglog_test(before, after, vec![], val_empty(), val_empty())
}

#[test]
fn primitives() -> crate::Result {
    type_test(int(3), intt(), val_int(0), val_int(3))?;
    type_test(int(12), intt(), val_int(0), val_int(12))?;
    type_test(ttrue(), boolt(), val_int(0), val_bool(true))?;
    type_test(tfalse(), boolt(), val_int(0), val_bool(false))?;
    type_test(empty(), emptyt(), val_int(0), val_empty())
}

#[test]
fn uops() -> crate::Result {
    let m = int(3);
    let x = ttrue();
    let y = tfalse();
    type_test(not(x), boolt(), val_int(0), val_bool(false))?;
    type_test(not(y), boolt(), val_int(0), val_bool(true))?;
    type_test(tprint(m), emptyt(), val_int(0), val_empty())
}

#[test]
#[should_panic]
fn not_error() {
    let _ = type_error_test(not(int(4)));
}

#[test]
#[should_panic]
fn load_error() {
    let _ = type_error_test(load(int(4)));
}

#[test]
fn bops() -> crate::Result {
    let m = int(3);
    let n = int(12);
    type_test(add(m.clone(), n.clone()), intt(), val_int(0), val_int(15))?;
    type_test(sub(m.clone(), n.clone()), intt(), val_int(0), val_int(-9))?;
    type_test(
        mul(
            add(m.clone(), m.clone()),
            sub(add(n.clone(), n.clone()), m.clone()),
        ),
        intt(),
        val_int(0),
        val_int(126),
    )
}

#[test]
#[should_panic]
fn add_error() {
    type_error_test(add(int(4), ttrue()));
}

#[test]
#[should_panic]
fn sub_error() {
    type_error_test(sub(tfalse(), ttrue()));
}

#[test]
#[should_panic]
fn mul_error() {
    type_error_test(mul(less_than(int(4), int(5)), int(3)));
}

#[test]
#[should_panic]
fn less_than_error() {
    type_error_test(less_than(less_than(int(4), int(5)), int(3)));
}

#[test]
#[should_panic]
fn and_error() {
    type_error_test(and(ttrue(), and(tfalse(), int(2))));
}

#[test]
#[should_panic]
fn or_error() {
    type_error_test(or(tfalse(), int(2)));
}

#[test]
fn pointers() -> crate::Result {
    let ptr = alloc(int(12), intt());
    type_test(
        ptr.clone(),
        pointert(intt()),
        val_int(0),
        Value::Ptr(Pointer::new(0, 12, 0)),
    )?;
    type_test(
        write(ptr.clone(), ttrue()),
        emptyt(),
        val_int(0),
        val_empty(),
    )?;
    type_test(
        ptradd(alloc(int(1), boolt()), add(int(1), int(2))),
        emptyt(),
        val_int(0),
        Value::Ptr(Pointer::new(0, 1, 3)),
    )
}

#[test]
#[should_panic]
fn pointer_type_error() {
    type_error_test(alloc(less_than(int(1), int(2)), boolt()));
}

#[test]
fn tuple() -> crate::Result {
    type_test(
        single(int(30)),
        tuplet_vec(vec![intt()]),
        val_int(0),
        val_vec(vec![val_int(30)]),
    )?;

    type_test(
        concat_par(single(int(20)), single(ttrue())),
        tuplet_vec(vec![intt(), boolt()]),
        val_int(0),
        val_vec(vec![val_int(20), val_bool(true)]),
    )
}

#[test]
<<<<<<< HEAD
fn lets() -> crate::Result {
    let inp = tlet(int(4), add(arg(intt()), arg(intt())));
    type_test(inp, intt(), val_int(0), val_int(8))
=======
fn ifs() -> crate::Result {
    type_test(tif(ttrue(), int(1), int(2)), intt(), val_int(0), val_int(1))?;

    type_test(
        tif(
            less_than(int(2), int(3)),
            and(ttrue(), tfalse()),
            or(less_than(int(3), int(4)), ttrue()),
        ),
        boolt(),
        val_int(0),
        val_bool(false),
    )
}

#[test]
#[should_panic]
fn if_pred() {
    let _ = type_error_test(tif(int(1), int(2), int(3)));
}

#[test]
#[should_panic]
fn if_branches() {
    let _ = type_error_test(tif(ttrue(), int(2), tfalse()));
}

#[test]
fn switches() -> crate::Result {
    type_test(
        switch_vec(int(1), vec![int(0), int(21)]),
        intt(),
        val_int(0),
        val_int(21),
    )?;
    type_test(
        switch_vec(int(0), vec![ttrue()]),
        boolt(),
        val_int(0),
        val_bool(true),
    )?;
    type_test(
        switch_vec(int(2), vec![int(1), int(2), int(3), int(4)]),
        intt(),
        val_int(0),
        val_int(3),
    )
}

#[test]
#[should_panic]
fn switch_pred() {
    let _ = type_error_test(switch_vec(ttrue(), vec![int(1), int(2)]));
>>>>>>> 0bc44a2d
}

#[test]
#[should_panic]
<<<<<<< HEAD
fn let_type_error() {
    type_error_test(tlet(int(1), and(arg(boolt()), ttrue())));
=======
fn switch_branches() {
    let _ = type_error_test(switch_vec(int(1), vec![ttrue(), int(1)]));
>>>>>>> 0bc44a2d
}<|MERGE_RESOLUTION|>--- conflicted
+++ resolved
@@ -51,13 +51,13 @@
 #[test]
 #[should_panic]
 fn not_error() {
-    let _ = type_error_test(not(int(4)));
+    type_error_test(not(int(4)));
 }
 
 #[test]
 #[should_panic]
 fn load_error() {
-    let _ = type_error_test(load(int(4)));
+    type_error_test(load(int(4)));
 }
 
 #[test]
@@ -160,11 +160,6 @@
 }
 
 #[test]
-<<<<<<< HEAD
-fn lets() -> crate::Result {
-    let inp = tlet(int(4), add(arg(intt()), arg(intt())));
-    type_test(inp, intt(), val_int(0), val_int(8))
-=======
 fn ifs() -> crate::Result {
     type_test(tif(ttrue(), int(1), int(2)), intt(), val_int(0), val_int(1))?;
 
@@ -183,13 +178,13 @@
 #[test]
 #[should_panic]
 fn if_pred() {
-    let _ = type_error_test(tif(int(1), int(2), int(3)));
+    type_error_test(tif(int(1), int(2), int(3)));
 }
 
 #[test]
 #[should_panic]
 fn if_branches() {
-    let _ = type_error_test(tif(ttrue(), int(2), tfalse()));
+    type_error_test(tif(ttrue(), int(2), tfalse()));
 }
 
 #[test]
@@ -217,17 +212,23 @@
 #[test]
 #[should_panic]
 fn switch_pred() {
-    let _ = type_error_test(switch_vec(ttrue(), vec![int(1), int(2)]));
->>>>>>> 0bc44a2d
-}
-
-#[test]
-#[should_panic]
-<<<<<<< HEAD
+    type_error_test(switch_vec(ttrue(), vec![int(1), int(2)]));
+}
+
+#[test]
+#[should_panic]
+fn switch_branches() {
+    type_error_test(switch_vec(int(1), vec![ttrue(), int(1)]));
+}
+
+#[test]
+fn lets() -> crate::Result {
+    let inp = tlet(int(4), add(arg(intt()), arg(intt())));
+    type_test(inp, intt(), val_int(0), val_int(8))
+}
+
+#[test]
+#[should_panic]
 fn let_type_error() {
     type_error_test(tlet(int(1), and(arg(boolt()), ttrue())));
-=======
-fn switch_branches() {
-    let _ = type_error_test(switch_vec(int(1), vec![ttrue(), int(1)]));
->>>>>>> 0bc44a2d
 }