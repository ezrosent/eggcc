--- conflicted
+++ resolved
@@ -3,10 +3,5 @@
     (repeat 100 assume)
     (saturate always-run)
     (saturate error-checking)
-<<<<<<< HEAD
     (saturate type-analysis)
-    (run constant_fold)
-    ))
-=======
-    (saturate constant_fold)))
->>>>>>> 3a9c928d
+    (saturate constant_fold)))