--- conflicted
+++ resolved
@@ -12,11 +12,8 @@
         vec![
             include_str!("schema.egg"),
             // analyses
-<<<<<<< HEAD
             include_str!("fast_analyses.egg"),
-=======
             include_str!("id_analysis.egg"),
->>>>>>> a49afd3f
             // repairs
             include_str!("util.egg"),
             include_str!("deep_copy.egg"),
