// Rust test modules
// If you don't put your Rust file here it won't get compiled!
mod switch_rewrites;
mod subst;
<<<<<<< HEAD
mod loop_strength_reduction;
=======
mod function_inlining;
>>>>>>> ea6a3848

pub type Result = std::result::Result<(), egglog::Error>;

pub fn main() -> () {}

pub fn run_test(build: &str, check: &str) -> Result {
    let program = format!(
        "{}\n{build}\n{}\n{check}\n",
        vec![
            include_str!("schema.egg"),
            // analyses
            include_str!("fast_analyses.egg"),
            include_str!("id_analysis.egg"),
            // repairs
            include_str!("util.egg"),
            include_str!("deep_copy.egg"),
            include_str!("subst.egg"),
            // optimizations
            include_str!("switch_rewrites.egg"),
<<<<<<< HEAD
            include_str!("loop_strength_reduction.egg"),
=======
            include_str!("function_inlining.egg"),
>>>>>>> ea6a3848
        ]
        .join("\n"),
        include_str!("schedule.egg"),
    );

    egglog::EGraph::default()
        .parse_and_run_program(&program)
        .map(|_| ())
}<|MERGE_RESOLUTION|>--- conflicted
+++ resolved
@@ -2,11 +2,8 @@
 // If you don't put your Rust file here it won't get compiled!
 mod switch_rewrites;
 mod subst;
-<<<<<<< HEAD
 mod loop_strength_reduction;
-=======
 mod function_inlining;
->>>>>>> ea6a3848
 
 pub type Result = std::result::Result<(), egglog::Error>;
 
@@ -26,11 +23,8 @@
             include_str!("subst.egg"),
             // optimizations
             include_str!("switch_rewrites.egg"),
-<<<<<<< HEAD
             include_str!("loop_strength_reduction.egg"),
-=======
             include_str!("function_inlining.egg"),
->>>>>>> ea6a3848
         ]
         .join("\n"),
         include_str!("schedule.egg"),
