(ruleset interval-analysis)

(datatype Bound
  (IntB i64)
  (BoolB bool)
  (bound-max Bound Bound)
  (bound-min Bound Bound))

; bound tables
(function lo-bound (Expr) Bound :merge (bound-max old new))
(function hi-bound (Expr) Bound :merge (bound-min old new))

; if lo > hi, panic
(rule (
        (= (IntB lo) (lo-bound expr))
        (= (IntB hi) (hi-bound expr))
        (> lo hi)
      ) 
      ((panic "lo bound greater than hi bound"))
      :ruleset interval-analysis)
(rule (
        (= (BoolB true) (lo-bound expr))
        (= (BoolB false) (hi-bound expr))
      ) 
      ((panic "lo bound greater than hi bound"))
      :ruleset interval-analysis)

; combinators
(rewrite (bound-max (IntB x) (IntB y))
         (IntB (max x y))
         :ruleset interval-analysis)
(rewrite (bound-min (IntB x) (IntB y))
         (IntB (min x y))
         :ruleset interval-analysis)
(rewrite (bound-max (BoolB x) (BoolB y))
         (BoolB (or x y))
         :ruleset interval-analysis)
(rewrite (bound-min (BoolB x) (BoolB y))
         (BoolB (and x y))
         :ruleset interval-analysis)

; =================================
; Constants
; =================================
(rule ((= lhs (Const (Int x) ty)))
      (
        (set (lo-bound lhs) (IntB x))
        (set (hi-bound lhs) (IntB x))
      )
      :ruleset interval-analysis)

(rule ((= lhs (Const (Bool x) ty)))
      (
        (set (lo-bound lhs) (BoolB x))
        (set (hi-bound lhs) (BoolB x))
      )
      :ruleset interval-analysis)

; =================================
; Constant Folding
; =================================
(rule (
       (= (IntB x) (lo-bound expr))
       (= (IntB x) (hi-bound expr))
       (HasArgType expr ty)
      )
      ((union expr (Const (Int x) ty)))
      :ruleset interval-analysis)

(rule (
       (= (BoolB x) (lo-bound expr))
       (= (BoolB x) (hi-bound expr))
       (HasArgType expr ty)
      )
      ((union expr (Const (Bool x) ty)))
      :ruleset interval-analysis)

; lower bound being true means the bool must be true
(rule (
       (= (BoolB true) (lo-bound expr))
       (HasArgType expr ty)
      )
      ((union expr (Const (Bool true) ty)))
      :ruleset interval-analysis)

; upper bound being false means the bool must be false
(rule (
       (= (BoolB false) (hi-bound expr))
       (HasArgType expr ty)
      )
      ((union expr (Const (Bool false) ty)))
      :ruleset interval-analysis)

; =================================
; Arithmetic
; =================================
; + a b interval is (+ la lb) (+ ha hb)
(rule (
       (= lhs (Bop (Add) a b))
       (= (IntB la) (lo-bound a))
       (= (IntB lb) (lo-bound b))
      )
      (
       (set (lo-bound lhs) (IntB (+ la lb)))
      )
      :ruleset interval-analysis)
(rule (
       (= lhs (Bop (Add) a b))
       (= (IntB ha) (hi-bound a))
       (= (IntB hb) (hi-bound b))
      )
      (
       (set (hi-bound lhs) (IntB (+ ha hb)))
      )
      :ruleset interval-analysis)

; negative * negative is positive
(rule (
        (= lhs (Bop (Mul) x y))
        (= (IntB hi-x) (hi-bound x))
        (= (IntB hi-y) (hi-bound y))
        (<= hi-x 0)
        (<= hi-y 0) 
      )
      ((set (lo-bound lhs) (IntB 0)))
      :ruleset interval-analysis)

; negative * positive is negative
(rule (
        (= lhs (Bop (Mul) x y))
        (= (IntB hi-x) (hi-bound x))
        (= (IntB lo-y) (lo-bound y))
        (<= hi-x 0) ; x <= 0 (x is negative)
        (>= lo-y 0) ; y >= 0 (y is positive)
      )
      ((set (hi-bound lhs) (IntB 0)))
      :ruleset interval-analysis)

; positive * positive is positive
(rule (
        (= lhs (Bop (Mul) x y))
        (= (IntB lo-x) (lo-bound x))
        (= (IntB lo-y) (lo-bound y))
        (>= lo-x 0)
        (>= lo-y 0)
      )
      ((set (lo-bound lhs) (IntB 0)))
      :ruleset interval-analysis)

; < a b interval is (< ha lb) (< la hb)
(rule (
       (= lhs (Bop (LessThan) a b))
       (= (IntB ha) (hi-bound a))
       (= (IntB lb) (lo-bound b))
      )
      (
       (set (lo-bound lhs) (BoolB (bool-< ha lb)))
      )
      :ruleset interval-analysis)
(rule (
       (= lhs (Bop (LessThan) a b))
       (= (IntB la) (lo-bound a))
       (= (IntB hb) (hi-bound b))
      )
      (
       (set (hi-bound lhs) (BoolB (bool-< la hb)))
      )
      :ruleset interval-analysis)

; =================================
; Conditionals
; =================================
; lo-bound of If is the min of the lower bounds
; hi-bound of If is the max of the upper bounds
(rule (
<<<<<<< HEAD
       (= lhs (If cond thn els))
       (= lo-thn (lo-bound thn))
       (= lo-els (lo-bound els))
      )
      ((set (lo-bound lhs) (bound-min lo-thn lo-els)))
      :ruleset interval-analysis)
(rule (
       (= lhs (If cond thn els))
       (= hi-thn (hi-bound thn))
       (= hi-els (hi-bound els))
      )
      ((set (hi-bound lhs) (bound-max hi-thn hi-els)))
      :ruleset interval-analysis)

; Things with bounds still have those bounds when in a context
(rule (
        (= lhs (InContext ctx expr))
        (= lo (lo-bound expr))
      )
      ((set (lo-bound lhs) lo))
      :ruleset interval-analysis)
(rule (
        (= lhs (InContext ctx expr))
        (= hi (hi-bound expr))
      )
      ((set (hi-bound lhs) hi))
      :ruleset interval-analysis)

; if e < v is true, then e is at most the upper bound of v - 1
(rule (
       (= lhs (InContext (InIf true (Bop (LessThan) (InContext ctx expr) v)) expr))
       (= (IntB hi) (hi-bound v))
      )
      ((set (hi-bound lhs) (IntB (- hi 1))))
      :ruleset interval-analysis)

; if e < v is false, then e is at least the lower bound of v
(rule (
       (= lhs (InContext (InIf false (Bop (LessThan) (InContext ctx expr) v)) expr))
       (= (IntB lo) (lo-bound v))
      )
      ((set (lo-bound lhs) (IntB lo)))
      :ruleset interval-analysis)


; if v < e is true, then e is at least the lower bound of v + 1
(rule (
       (= lhs (InContext (InIf true (Bop (LessThan) v (InContext ctx expr))) expr))
       (= (IntB lo) (lo-bound v))
      )
      ((set (lo-bound lhs) (IntB (+ lo 1))))
      :ruleset interval-analysis)

; if v < e is false, then e is at most the upper bound of v
(rule (
       (= lhs (InContext (InIf false (Bop (LessThan) v (InContext ctx expr))) expr))
       (= (IntB hi) (hi-bound v))
      )
      (
       (set (hi-bound lhs) (IntB hi))
=======
        (= lhs (If cond inputs thn els))
        (= thn-ival (ival thn))
        (= els-ival (ival els))
>>>>>>> 5baa2b47
      )
      :ruleset interval-analysis)<|MERGE_RESOLUTION|>--- conflicted
+++ resolved
@@ -173,10 +173,9 @@
 ; lo-bound of If is the min of the lower bounds
 ; hi-bound of If is the max of the upper bounds
 (rule (
-<<<<<<< HEAD
-       (= lhs (If cond thn els))
-       (= lo-thn (lo-bound thn))
-       (= lo-els (lo-bound els))
+        (= lhs (If cond inputs thn els))
+        (= thn-ival (ival thn))
+        (= els-ival (ival els))
       )
       ((set (lo-bound lhs) (bound-min lo-thn lo-els)))
       :ruleset interval-analysis)
@@ -234,10 +233,5 @@
       )
       (
        (set (hi-bound lhs) (IntB hi))
-=======
-        (= lhs (If cond inputs thn els))
-        (= thn-ival (ival thn))
-        (= els-ival (ival els))
->>>>>>> 5baa2b47
       )
       :ruleset interval-analysis)