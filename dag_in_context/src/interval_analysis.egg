--- conflicted
+++ resolved
@@ -7,8 +7,8 @@
   (bound-min Bound Bound))
 
 ; bound tables
-(function lo-bound (Expr) Bound :merge (bound-max old new))
-(function hi-bound (Expr) Bound :merge (bound-min old new))
+(function lo-bound (Expr) Bound :unextractable :merge (bound-max old new))
+(function hi-bound (Expr) Bound :unextractable :merge (bound-min old new))
 
 ; if lo > hi, panic
 (rule (
@@ -39,14 +39,6 @@
          (BoolB (and x y))
          :ruleset interval-analysis)
 
-<<<<<<< HEAD
-=======
-; Interval Table
-(function ival (Expr) Interval
-    :unextractable
-    :merge (interval-intersect old new))
-
->>>>>>> b390395e
 ; =================================
 ; Constants
 ; =================================
