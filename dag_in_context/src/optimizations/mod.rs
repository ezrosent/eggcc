pub mod body_contains;
pub mod conditional_invariant_code_motion;
pub mod function_inlining;
pub mod is_valid;
pub mod loop_invariant;
<<<<<<< HEAD
pub mod memory;
=======
pub mod passthrough;
>>>>>>> 55fb49ef
pub mod purity_analysis;
pub mod switch_rewrites;<|MERGE_RESOLUTION|>--- conflicted
+++ resolved
@@ -3,10 +3,7 @@
 pub mod function_inlining;
 pub mod is_valid;
 pub mod loop_invariant;
-<<<<<<< HEAD
 pub mod memory;
-=======
 pub mod passthrough;
->>>>>>> 55fb49ef
 pub mod purity_analysis;
 pub mod switch_rewrites;