--- conflicted
+++ resolved
@@ -1,12 +1,3 @@
-<<<<<<< HEAD
-pub(crate) fn helpers() -> String {
-    "
-(saturate
-    (saturate terms)
-    (saturate type-helpers)
-    (saturate error-checking)
-    state-edge-passthrough
-=======
 #[derive(Debug)]
 pub enum CompilerPass {
     // Run the given egglog schedule, then extract
@@ -23,7 +14,6 @@
         }
     }
 }
->>>>>>> 33e2f86e
 
 pub(crate) fn helpers() -> String {
     "
@@ -59,15 +49,8 @@
         ; memory-helpers TODO run memory helpers for memory optimizations
     )
 
-<<<<<<< HEAD
-    (saturate term-subst)
-    (saturate subst)
-    apply-subst-unions
-    cleanup-subst
-=======
     ;; finally, subsume now that helpers are done
     subsume-after-helpers
->>>>>>> 33e2f86e
 
     ;; do a boundary analysis for loop invariant code motion
     (saturate boundary-analysis)
@@ -87,7 +70,6 @@
 
 fn optimizations() -> Vec<String> {
     [
-        "select_opt",
         "loop-unroll",
         "switch_rewrite",
         "loop-inv-motion",
@@ -209,7 +191,6 @@
 
     {helpers}
 )
-
 "
         )),
     ]
