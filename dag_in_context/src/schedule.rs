--- conflicted
+++ resolved
@@ -34,14 +34,9 @@
     error-checking
     type-analysis
     context
-<<<<<<< HEAD
-    context-prop
     interval-analysis
-    memory-helpers
+    ; memory-helpers
   )
-=======
-    interval-analysis)
->>>>>>> 0eb74d57
   
     
   (unstable-combined-ruleset optimizations
