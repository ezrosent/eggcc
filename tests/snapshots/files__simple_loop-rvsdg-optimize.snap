--- conflicted
+++ resolved
@@ -3,40 +3,11 @@
 expression: visualization.result
 ---
 @main {
-<<<<<<< HEAD
-  jmp .__2__;
-.__13__:
-  jmp .__14__;
-.__12__:
-  br v9 .__5__ .__13__;
-.__11__:
-  jmp .__12__;
+  v1: int = const 0;
+  jmp .__5__;
+.__5__:
+  v6: bool = const false;
+  br v6 .__5__ .__10__;
 .__10__:
-  v9: bool = lt v6 v6;
-  jmp .__11__;
-.__8__:
-  jmp .__10__;
-.__7__:
-  v6: int = const 0;
-  jmp .__8__;
-.__5__:
-  jmp .__7__;
-.__4__:
-  jmp .__5__;
-.__3__:
-  jmp .__4__;
-.__2__:
-  v1: int = const 0;
-  jmp .__3__;
-.__14__:
   print v1;
-=======
-  v0: int = const 0;
-  jmp .__4__;
-.__4__:
-  v5: bool = const false;
-  br v5 .__4__ .__9__;
-.__9__:
-  print v0;
->>>>>>> 6291768c
 }
