--- conflicted
+++ resolved
@@ -34,13 +34,8 @@
   v18: int = id v104;
   br v99 .__20__ .__126__;
 .__32__:
-<<<<<<< HEAD
-  v36: int = div v14 v17;
-  v39: int = mul v36 v17;
-=======
   v37: int = div v14 v17;
   v39: int = mul v17 v37;
->>>>>>> 7e32272c
   v41: int = sub v14 v39;
   v43: bool = eq v18 v41;
   print v14;
@@ -51,11 +46,7 @@
   v81: bool = const true;
   v71: int = id v13;
   v72: bool = id v81;
-<<<<<<< HEAD
-  v73: int = id v36;
-=======
   v73: int = id v37;
->>>>>>> 7e32272c
   v74: int = id v15;
   v75: int = id v16;
   v76: int = id v17;
