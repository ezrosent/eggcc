---
source: tests/files.rs
expression: visualization.result
---
@main(v0: int) {
<<<<<<< HEAD
  v3: bool = lt v0 v0;
  br v3 .__13__ .__8__;
.__13__:
  v12: int = const 1;
  print v12;
  jmp .__17__;
.__8__:
  v7: int = const 2;
  print v7;
  jmp .__17__;
.__17__:
=======
  v4: bool = lt v0 v0;
  br v4 .__10__ .__8__;
.__10__:
  jmp .__12__;
.__8__:
  jmp .__12__;
.__12__:
>>>>>>> 8dc6a74a
}
<|MERGE_RESOLUTION|>--- conflicted
+++ resolved
@@ -3,25 +3,15 @@
 expression: visualization.result
 ---
 @main(v0: int) {
-<<<<<<< HEAD
-  v3: bool = lt v0 v0;
-  br v3 .__13__ .__8__;
-.__13__:
-  v12: int = const 1;
-  print v12;
-  jmp .__17__;
-.__8__:
-  v7: int = const 2;
-  print v7;
-  jmp .__17__;
-.__17__:
-=======
   v4: bool = lt v0 v0;
-  br v4 .__10__ .__8__;
-.__10__:
-  jmp .__12__;
-.__8__:
-  jmp .__12__;
-.__12__:
->>>>>>> 8dc6a74a
+  br v4 .__14__ .__9__;
+.__14__:
+  v13: int = const 1;
+  print v13;
+  jmp .__18__;
+.__9__:
+  v8: int = const 2;
+  print v8;
+  jmp .__18__;
+.__18__:
 }
