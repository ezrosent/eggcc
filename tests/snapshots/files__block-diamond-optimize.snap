---
source: tests/files.rs
expression: visualization.result
---
# ARGS: 1
@main(v0: int) {
.b1_:
<<<<<<< HEAD
  c2_: int = const 2;
  v3_: bool = lt v0 c2_;
  c4_: int = const 4;
  c5_: int = const 1;
  v6_: int = select v3_ c4_ c5_;
  v7_: int = add c2_ v6_;
  v8_: int = select v3_ v6_ v7_;
  v9_: int = add c5_ v8_;
  print v9_;
  ret;
=======
  c2_: int = const 1;
  c3_: int = const 2;
  v4_: bool = lt v0 c3_;
  c5_: int = const 0;
  c6_: int = const 5;
  v7_: int = id c2_;
  v8_: int = id c2_;
  v9_: int = id c3_;
  br v4_ .b10_ .b11_;
.b10_:
  c12_: int = const 4;
  v7_: int = id c12_;
  v8_: int = id c2_;
  v9_: int = id c3_;
  v13_: int = id v8_;
  v14_: int = id v7_;
  v15_: int = add c2_ v14_;
  print v15_;
  ret;
  jmp .b16_;
.b11_:
  v13_: int = id v8_;
  v14_: int = id v7_;
  v17_: int = add v7_ v9_;
  v13_: int = id v8_;
  v14_: int = id v17_;
  v15_: int = add c2_ v14_;
  print v15_;
  ret;
.b16_:
>>>>>>> 33e2f86e
}<|MERGE_RESOLUTION|>--- conflicted
+++ resolved
@@ -5,18 +5,6 @@
 # ARGS: 1
 @main(v0: int) {
 .b1_:
-<<<<<<< HEAD
-  c2_: int = const 2;
-  v3_: bool = lt v0 c2_;
-  c4_: int = const 4;
-  c5_: int = const 1;
-  v6_: int = select v3_ c4_ c5_;
-  v7_: int = add c2_ v6_;
-  v8_: int = select v3_ v6_ v7_;
-  v9_: int = add c5_ v8_;
-  print v9_;
-  ret;
-=======
   c2_: int = const 1;
   c3_: int = const 2;
   v4_: bool = lt v0 c3_;
@@ -47,5 +35,4 @@
   print v15_;
   ret;
 .b16_:
->>>>>>> 33e2f86e
 }