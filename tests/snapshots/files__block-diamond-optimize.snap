--- conflicted
+++ resolved
@@ -5,57 +5,6 @@
 @main(v0: int) {
   v3: int = const 2;
   v5: bool = lt v0 v3;
-<<<<<<< HEAD
-  v9: int = const 0;
-  v11: int = const 1;
-  v15: int = const 5;
-  br v5 .__31__ .__17__;
-.__31__:
-  v33: bool = lt v0 v15;
-  v39: int = add v9 v3;
-  br v33 .__54__ .__43__;
-.__54__:
-  v57: int = add v39 v3;
-  v61: bool = const true;
-  v49: int = id v57;
-  v50: int = id v11;
-  v51: int = id v3;
-  v52: bool = id v61;
-.__64__:
-  v26: int = id v49;
-  v27: int = id v50;
-  v28: int = id v51;
-  v29: bool = id v52;
-.__70__:
-  br v29 .__85__ .__76__;
-.__85__:
-  v82: int = id v26;
-  v83: int = id v27;
-  jmp .__89__;
-.__76__:
-  v79: int = add v26 v28;
-  v82: int = id v79;
-  v83: int = id v27;
-  jmp .__89__;
-.__43__:
-  v47: bool = const false;
-  v49: int = id v39;
-  v50: int = id v11;
-  v51: int = id v3;
-  v52: bool = id v47;
-  jmp .__64__;
-.__17__:
-  v20: int = add v9 v11;
-  v24: bool = const false;
-  v26: int = id v20;
-  v27: int = id v11;
-  v28: int = id v3;
-  v29: bool = id v24;
-  jmp .__70__;
-.__89__:
-  v91: int = add v82 v83;
-  print v91;
-=======
   v12: int = const 0;
   v14: int = const 1;
   v18: int = const 5;
@@ -88,5 +37,4 @@
 .__55__:
   v57: int = add v48 v14;
   print v57;
->>>>>>> 84692a3d
 }