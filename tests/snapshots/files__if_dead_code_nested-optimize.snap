--- conflicted
+++ resolved
@@ -24,14 +24,6 @@
   ret;
   jmp .b15_;
 .b8_:
-<<<<<<< HEAD
-  v16_: bool = lt c6_ v0;
-  v17_: bool = lt c5_ v0;
-  c18_: int = const 4;
-  v19_: int = select v17_ c5_ c18_;
-  v20_: int = select v16_ v19_ c6_;
-  v12_: int = id v20_;
-=======
   v16_: bool = gt v0 c6_;
   c17_: bool = const false;
   c18_: int = const 2;
@@ -76,7 +68,6 @@
   jmp .b15_;
 .b23_:
   v12_: int = id v19_;
->>>>>>> 911876a1
   v13_: int = id c4_;
   v14_: int = select v3_ c2_ c4_;
   print v14_;
