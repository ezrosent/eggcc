--- conflicted
+++ resolved
@@ -3,21 +3,6 @@
 expression: visualization.result
 ---
 @main(v0: int) {
-<<<<<<< HEAD
-  v2: bool = const true;
-  v5: int = const 1;
-  v7: bool = lt v0 v5;
-  v11: int = const 0;
-  br v7 .__18__ .__13__;
-.__18__:
-  v16: int = id v11;
-  jmp .__21__;
-.__13__:
-  v14: int = const 3;
-  v16: int = id v14;
-.__21__:
-  print v2;
-=======
   v1_: bool = const true;
   v2_: int = const 0;
   v3_: bool = le v0 v2_;
@@ -30,5 +15,4 @@
   v6_: int = id v8_;
 .v7_:
   print v1_;
->>>>>>> 9e912543
 }