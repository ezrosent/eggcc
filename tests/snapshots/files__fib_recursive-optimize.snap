---
source: tests/files.rs
expression: visualization.result
---
@fac(v0: int): int {
<<<<<<< HEAD
  v2: int = const 0;
  v5: bool = eq v2 v0;
  v9: int = const 1;
  br v5 .__51__ .__13__;
.__51__:
  v49: int = id v9;
  jmp .__54__;
.__13__:
  v15: bool = eq v9 v0;
  br v15 .__41__ .__22__;
.__41__:
  v43: int = call @fac v2;
  v39: int = id v9;
.__47__:
  v49: int = id v39;
  jmp .__54__;
.__22__:
  v24: int = sub v0 v9;
  v27: int = sub v24 v9;
  v31: int = call @fac v24;
  v33: int = call @fac v27;
  v37: int = add v31 v33;
  v39: int = id v37;
  jmp .__47__;
.__54__:
  ret v49;
=======
  v1_: int = const 0;
  v2_: bool = eq v1_ v0;
  v3_: int = const 1;
  br v2_ .v4_ .v5_;
.v4_:
  v6_: int = id v3_;
  jmp .v7_;
.v5_:
  v8_: bool = eq v0 v3_;
  br v8_ .v9_ .v10_;
.v9_:
  v11_: int = call @fac v1_;
  v12_: int = id v3_;
.v13_:
  v6_: int = id v12_;
  jmp .v7_;
.v10_:
  v14_: int = sub v0 v3_;
  v15_: int = sub v14_ v3_;
  v16_: int = call @fac v14_;
  v17_: int = call @fac v15_;
  v18_: int = add v17_ v16_;
  v12_: int = id v18_;
  jmp .v13_;
.v7_:
  ret v6_;
>>>>>>> 9e912543
}
@main {
  v0_: int = const 2;
  v1_: int = call @fac v0_;
  print v1_;
}<|MERGE_RESOLUTION|>--- conflicted
+++ resolved
@@ -3,34 +3,6 @@
 expression: visualization.result
 ---
 @fac(v0: int): int {
-<<<<<<< HEAD
-  v2: int = const 0;
-  v5: bool = eq v2 v0;
-  v9: int = const 1;
-  br v5 .__51__ .__13__;
-.__51__:
-  v49: int = id v9;
-  jmp .__54__;
-.__13__:
-  v15: bool = eq v9 v0;
-  br v15 .__41__ .__22__;
-.__41__:
-  v43: int = call @fac v2;
-  v39: int = id v9;
-.__47__:
-  v49: int = id v39;
-  jmp .__54__;
-.__22__:
-  v24: int = sub v0 v9;
-  v27: int = sub v24 v9;
-  v31: int = call @fac v24;
-  v33: int = call @fac v27;
-  v37: int = add v31 v33;
-  v39: int = id v37;
-  jmp .__47__;
-.__54__:
-  ret v49;
-=======
   v1_: int = const 0;
   v2_: bool = eq v1_ v0;
   v3_: int = const 1;
@@ -57,7 +29,6 @@
   jmp .v13_;
 .v7_:
   ret v6_;
->>>>>>> 9e912543
 }
 @main {
   v0_: int = const 2;
