--- conflicted
+++ resolved
@@ -3,78 +3,6 @@
 expression: visualization.result
 ---
 @fac(v0: int): int {
-<<<<<<< HEAD
-.v1_:
-  v2_: int = const 0;
-  v3_: bool = eq v0 v2_;
-  v4_: int = const 1;
-  v5_: int = id v4_;
-  br v3_ .v6_ .v7_;
-.v7_:
-  v8_: bool = eq v0 v4_;
-  br v8_ .v9_ .v10_;
-.v9_:
-  v11_: bool = eq v2_ v2_;
-  v12_: int = id v0;
-  br v11_ .v13_ .v14_;
-.v14_:
-  v15_: bool = eq v0 v2_;
-  br v15_ .v16_ .v17_;
-.v16_:
-  v18_: bool = eq v2_ v2_;
-  v19_: int = id v2_;
-  br v18_ .v20_ .v21_;
-.v21_:
-  v22_: bool = eq v2_ v2_;
-  br v22_ .v23_ .v24_;
-.v23_:
-  v25_: int = call @fac v2_;
-  v26_: int = id v2_;
-.v27_:
-  v19_: int = id v26_;
-.v20_:
-  v28_: int = id v2_;
-.v29_:
-  v12_: int = id v28_;
-.v13_:
-  v30_: int = id v0;
-.v31_:
-  v5_: int = id v30_;
-  ret v5_;
-.v24_:
-  v32_: int = const -1;
-  v33_: int = sub v32_ v2_;
-  v34_: int = call @fac v32_;
-  v35_: int = call @fac v33_;
-  v36_: int = add v34_ v35_;
-  v26_: int = id v36_;
-  jmp .v27_;
-.v17_:
-  v37_: int = const -2;
-  v38_: bool = eq v2_ v37_;
-  v39_: int = const -1;
-  v40_: bool = eq v2_ v39_;
-  v41_: int = id v0;
-  br v40_ .v42_ .v43_;
-.v43_:
-  v44_: bool = eq v0 v39_;
-  br v44_ .v45_ .v46_;
-.v45_:
-  v47_: int = call @fac v2_;
-  v48_: int = id v39_;
-.v49_:
-  v41_: int = id v48_;
-.v42_:
-  v50_: int = id v0;
-  br v38_ .v51_ .v52_;
-.v52_:
-  v53_: bool = eq v0 v37_;
-  br v53_ .v54_ .v55_;
-.v54_:
-  v56_: int = call @fac v2_;
-  v57_: int = id v0;
-.v58_:
-=======
 .b1_:
   c2_: int = const 0;
   v3_: bool = eq c2_ v0;
@@ -145,7 +73,6 @@
   v56_: int = call @fac c2_;
   v57_: int = id c4_;
 .b58_:
->>>>>>> 34e1a858
   v50_: int = id v57_;
 .b51_:
   v59_: int = add v41_ v50_;
@@ -202,16 +129,6 @@
 .b96_:
   v98_: bool = eq c2_ c2_;
   v99_: int = id v71_;
-<<<<<<< HEAD
-  br v98_ .v100_ .v101_;
-.v101_:
-  v102_: bool = eq v2_ v71_;
-  br v102_ .v103_ .v104_;
-.v103_:
-  v105_: int = call @fac v2_;
-  v106_: int = id v2_;
-.v107_:
-=======
   br v98_ .b100_ .b101_;
 .b101_:
   v102_: bool = eq c2_ v71_;
@@ -220,7 +137,6 @@
   v105_: int = call @fac c2_;
   v106_: int = id v71_;
 .b107_:
->>>>>>> 34e1a858
   v99_: int = id v106_;
 .b100_:
   v108_: int = id v71_;
@@ -237,23 +153,6 @@
   v114_: int = call @fac c111_;
   v115_: int = add v113_ v114_;
   v106_: int = id v115_;
-<<<<<<< HEAD
-  jmp .v107_;
-.v97_:
-  v116_: int = sub v71_ v4_;
-  v117_: int = sub v116_ v4_;
-  v118_: bool = eq v117_ v2_;
-  v119_: bool = eq v116_ v2_;
-  v120_: int = id v4_;
-  br v119_ .v121_ .v122_;
-.v122_:
-  v123_: bool = eq v116_ v4_;
-  br v123_ .v124_ .v125_;
-.v124_:
-  v126_: int = call @fac v2_;
-  v127_: int = id v4_;
-.v128_:
-=======
   jmp .b107_;
 .b97_:
   v116_: int = sub v71_ c4_;
@@ -269,7 +168,6 @@
   v126_: int = call @fac c2_;
   v127_: int = id v116_;
 .b128_:
->>>>>>> 34e1a858
   v120_: int = id v127_;
 .b121_:
   v129_: int = id c4_;
@@ -309,23 +207,6 @@
   v152_: int = call @fac c149_;
   v153_: int = add v151_ v152_;
   v88_: int = id v153_;
-<<<<<<< HEAD
-  jmp .v89_;
-.v79_:
-  v154_: int = sub v70_ v4_;
-  v155_: int = sub v154_ v4_;
-  v156_: bool = eq v155_ v2_;
-  v157_: bool = eq v154_ v2_;
-  v158_: int = id v4_;
-  br v157_ .v159_ .v160_;
-.v160_:
-  v161_: bool = eq v154_ v4_;
-  br v161_ .v162_ .v163_;
-.v162_:
-  v164_: int = call @fac v2_;
-  v165_: int = id v154_;
-.v166_:
-=======
   jmp .b89_;
 .b79_:
   v154_: int = sub v70_ c4_;
@@ -341,7 +222,6 @@
   v164_: int = call @fac c2_;
   v165_: int = id c4_;
 .b166_:
->>>>>>> 34e1a858
   v158_: int = id v165_;
 .b159_:
   v167_: int = id c4_;
@@ -378,40 +258,6 @@
   ret v5_;
 }
 @main {
-<<<<<<< HEAD
-.v0_:
-  v1_: int = const 2;
-  v2_: int = const 0;
-  v3_: bool = eq v1_ v2_;
-  v4_: int = const 1;
-  v5_: int = id v4_;
-  br v3_ .v6_ .v7_;
-.v7_:
-  v8_: bool = eq v1_ v4_;
-  br v8_ .v9_ .v10_;
-.v9_:
-  v11_: bool = eq v2_ v2_;
-  v12_: int = id v1_;
-  br v11_ .v13_ .v14_;
-.v14_:
-  v15_: bool = eq v1_ v2_;
-  br v15_ .v16_ .v17_;
-.v16_:
-  v18_: int = call @fac v2_;
-  v19_: int = id v1_;
-.v20_:
-  v12_: int = id v19_;
-.v13_:
-  v21_: int = id v1_;
-.v22_:
-  v5_: int = id v21_;
-  print v5_;
-  ret;
-.v17_:
-  v23_: int = const -1;
-  v24_: int = sub v23_ v1_;
-  v25_: int = call @fac v23_;
-=======
 .b0_:
   c1_: int = const 2;
   c2_: int = const 0;
@@ -444,7 +290,6 @@
   c23_: int = const -1;
   v24_: int = sub c23_ c4_;
   v25_: int = call @fac c23_;
->>>>>>> 34e1a858
   v26_: int = call @fac v24_;
   v27_: int = add v25_ v26_;
   v19_: int = id v27_;
@@ -462,18 +307,6 @@
   v37_: int = id c4_;
 .b38_:
   v30_: int = id v37_;
-<<<<<<< HEAD
-.v31_:
-  v39_: int = id v4_;
-  br v28_ .v40_ .v41_;
-.v41_:
-  v42_: bool = eq v2_ v4_;
-  br v42_ .v43_ .v44_;
-.v43_:
-  v45_: int = call @fac v2_;
-  v46_: int = id v2_;
-.v47_:
-=======
 .b31_:
   v39_: int = id c4_;
   br v28_ .b40_ .b41_;
@@ -484,7 +317,6 @@
   v45_: int = call @fac c2_;
   v46_: int = id c4_;
 .b47_:
->>>>>>> 34e1a858
   v39_: int = id v46_;
 .b40_:
   v48_: int = add v30_ v39_;
