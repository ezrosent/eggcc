---
source: tests/files.rs
expression: visualization.result
---
# ARGS: 1
@main(v0: int) {
.b1_:
  c2_: int = const 1;
  v3_: bool = lt v0 c2_;
  c4_: int = const 0;
  c5_: int = const 3;
  c6_: int = const 2;
  br v3_ .b7_ .b8_;
.b7_:
  v9_: bool = lt v0 c4_;
  c10_: int = const 1;
  v11_: int = select v9_ c10_ c6_;
  v12_: int = id v11_;
  v13_: int = id c10_;
  v14_: int = select v3_ c2_ c4_;
  print v14_;
<<<<<<< HEAD
=======
  print v3_;
  print v12_;
  ret;
  jmp .b15_;
.b8_:
  v16_: bool = lt c6_ v0;
  c17_: bool = const false;
  c18_: int = const 2;
  v19_: int = id c18_;
  v20_: bool = id c17_;
  v21_: int = id c4_;
  br v16_ .b22_ .b23_;
.b22_:
  v24_: bool = lt c5_ v0;
  c25_: int = const 4;
  v26_: int = id c25_;
  v27_: bool = id c17_;
  v28_: int = id c4_;
  br v24_ .b29_ .b30_;
.b29_:
  c31_: int = const 3;
  v26_: int = id c31_;
  v27_: bool = id c17_;
  v28_: int = id c4_;
  v19_: int = id v26_;
  v20_: bool = id v27_;
  v21_: int = id v28_;
  v12_: int = id v19_;
  v13_: int = id c4_;
  v14_: int = select v3_ c2_ c4_;
  print v14_;
>>>>>>> 33e2f86e
  print v3_;
  print v12_;
  ret;
  jmp .b15_;
<<<<<<< HEAD
.b8_:
  v16_: bool = gt v0 c6_;
  c17_: bool = const false;
  c18_: int = const 2;
  v19_: int = id c18_;
  v20_: bool = id c17_;
  v21_: int = id c4_;
  br v16_ .b22_ .b23_;
.b22_:
  v24_: bool = gt v0 c5_;
  c25_: int = const 4;
  v26_: int = select v24_ c5_ c25_;
  v19_: int = id v26_;
  v20_: bool = id c17_;
  v21_: int = id c4_;
=======
.b30_:
  v19_: int = id v26_;
  v20_: bool = id v27_;
  v21_: int = id v28_;
>>>>>>> 33e2f86e
  v12_: int = id v19_;
  v13_: int = id c4_;
  v14_: int = select v3_ c2_ c4_;
  print v14_;
  print v3_;
  print v12_;
  ret;
  jmp .b15_;
.b23_:
  v12_: int = id v19_;
  v13_: int = id c4_;
  v14_: int = select v3_ c2_ c4_;
  print v14_;
  print v3_;
  print v12_;
  ret;
.b15_:
}<|MERGE_RESOLUTION|>--- conflicted
+++ resolved
@@ -19,8 +19,6 @@
   v13_: int = id c10_;
   v14_: int = select v3_ c2_ c4_;
   print v14_;
-<<<<<<< HEAD
-=======
   print v3_;
   print v12_;
   ret;
@@ -52,33 +50,14 @@
   v13_: int = id c4_;
   v14_: int = select v3_ c2_ c4_;
   print v14_;
->>>>>>> 33e2f86e
   print v3_;
   print v12_;
   ret;
   jmp .b15_;
-<<<<<<< HEAD
-.b8_:
-  v16_: bool = gt v0 c6_;
-  c17_: bool = const false;
-  c18_: int = const 2;
-  v19_: int = id c18_;
-  v20_: bool = id c17_;
-  v21_: int = id c4_;
-  br v16_ .b22_ .b23_;
-.b22_:
-  v24_: bool = gt v0 c5_;
-  c25_: int = const 4;
-  v26_: int = select v24_ c5_ c25_;
-  v19_: int = id v26_;
-  v20_: bool = id c17_;
-  v21_: int = id c4_;
-=======
 .b30_:
   v19_: int = id v26_;
   v20_: bool = id v27_;
   v21_: int = id v28_;
->>>>>>> 33e2f86e
   v12_: int = id v19_;
   v13_: int = id c4_;
   v14_: int = select v3_ c2_ c4_;
