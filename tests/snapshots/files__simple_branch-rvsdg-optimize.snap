--- conflicted
+++ resolved
@@ -4,55 +4,11 @@
 ---
 @main {
   v0: int = const 1;
-<<<<<<< HEAD
-  v1: int = const 0;
-  v2: bool = lt v0 v1;
-  br v2 .__8__ .__6__;
-.__6__:
-  v4: int = const 0;
-  v5: int = id v4;
-  jmp .__9__;
-.__8__:
-  v7: int = const 1;
-  v5: int = id v7;
-  jmp .__9__;
-.__9__:
-  print v5;
-=======
   jmp .__3__;
-.__35__:
-  jmp .__36__;
-.__30__:
-  v29: int = id v27;
-  jmp .__35__;
-.__28__:
-  v27: int = const 0;
-  jmp .__30__;
-.__26__:
-  jmp .__28__;
-.__34__:
-  v29: int = id v32;
-  jmp .__35__;
-.__33__:
-  v32: int = const 1;
-  jmp .__34__;
-.__31__:
-  jmp .__33__;
-.__25__:
-  br v22 .__31__ .__26__;
-.__24__:
-  jmp .__25__;
-.__23__:
-  v22: bool = lt v18 v20;
-  jmp .__24__;
-.__21__:
-  v20: int = const 0;
-  jmp .__23__;
-.__19__:
-  v18: int = const 1;
-  jmp .__21__;
+.__18__:
+  jmp .__19__;
 .__17__:
-  jmp .__19__;
+  jmp .__18__;
 .__12__:
   v11: int = id v9;
   jmp .__17__;
@@ -79,7 +35,6 @@
 .__3__:
   v2: int = const 0;
   jmp .__5__;
-.__36__:
+.__19__:
   print v11;
->>>>>>> d40cc108
 }
