---
source: tests/files.rs
expression: visualization.result
---
@main {
<<<<<<< HEAD
  jmp .__2__;
.__3__:
  jmp .__4__;
.__2__:
  v1: int = const 1;
  jmp .__3__;
.__4__:
  print v1;
=======
  v0: int = const 1;
  print v0;
>>>>>>> 6291768c
}
<|MERGE_RESOLUTION|>--- conflicted
+++ resolved
@@ -3,17 +3,6 @@
 expression: visualization.result
 ---
 @main {
-<<<<<<< HEAD
-  jmp .__2__;
-.__3__:
-  jmp .__4__;
-.__2__:
   v1: int = const 1;
-  jmp .__3__;
-.__4__:
   print v1;
-=======
-  v0: int = const 1;
-  print v0;
->>>>>>> 6291768c
 }
